/*
 * 
 * Licensed to the Apache Software Foundation (ASF) under one
 * or more contributor license agreements.  See the NOTICE file
 * distributed with this work for additional information
 * regarding copyright ownership.  The ASF licenses this file
 * to you under the Apache License, Version 2.0 (the
 * "License"); you may not use this file except in compliance
 * with the License.  You may obtain a copy of the License at
 * 
 *   http://www.apache.org/licenses/LICENSE-2.0
 * 
 * Unless required by applicable law or agreed to in writing,
 * software distributed under the License is distributed on an
 * "AS IS" BASIS, WITHOUT WARRANTIES OR CONDITIONS OF ANY
 * KIND, either express or implied.  See the License for the
 * specific language governing permissions and limitations
 * under the License.
 * 
 */
package org.apache.cassandra.cql.jdbc;

import org.apache.cassandra.cql.ConnectionDetails;
<<<<<<< HEAD
=======
import org.apache.commons.lang3.StringUtils;
>>>>>>> 819dbe04
import org.junit.AfterClass;
import org.junit.BeforeClass;
import org.junit.Test;

<<<<<<< HEAD
=======
import java.net.URLEncoder;
>>>>>>> 819dbe04
import java.sql.DriverManager;
import java.sql.ResultSet;
import java.sql.ResultSetMetaData;
import java.sql.SQLException;
import java.sql.Statement;

import static org.junit.Assert.assertEquals;


public class MetadataResultSetsTest
{
    private static final String HOST = System.getProperty("host", ConnectionDetails.getHost());
    private static final int PORT = Integer.parseInt(System.getProperty("port", ConnectionDetails.getPort()+""));
    private static final String KEYSPACE1 = "testks1";
    private static final String KEYSPACE2 = "testks2";
    private static final String DROP_KS = "DROP KEYSPACE \"%s\";";
    private static final String CREATE_KS = "CREATE KEYSPACE \"%s\" WITH replication = {'class': 'SimpleStrategy', 'replication_factor': 1};";
      
    private static java.sql.Connection con = null;

    // use these for encrypted connections
    private static final String TRUST_STORE = System.getProperty("trustStore");
    private static final String TRUST_PASS = System.getProperty("trustPass", "cassandra");

    private static String OPTIONS = "";


    @BeforeClass
    public static void setUpBeforeClass() throws Exception
    {

        // configure OPTIONS
        if (!StringUtils.isEmpty(TRUST_STORE)) {
            OPTIONS = String.format("trustStore=%s&trustPass=%s",
                    URLEncoder.encode(TRUST_STORE), TRUST_PASS);
        }

        Class.forName("org.apache.cassandra.cql.jdbc.CassandraDriver");
        String URL = String.format("jdbc:cassandra://%s:%d/%s?version=3.0.0&%s",HOST,PORT,"system",OPTIONS);
        System.out.println("Connection URL = '"+URL +"'");
        
        con = DriverManager.getConnection(URL);
        Statement stmt = con.createStatement();
        
        // Drop Keyspace
        String dropKS1 = String.format(DROP_KS,KEYSPACE1);
        String dropKS2 = String.format(DROP_KS,KEYSPACE2);
        
        try { stmt.execute(dropKS1); stmt.execute(dropKS2);}
        catch (Exception e){/* Exception on DROP is OK */}

        // Create KeySpace
        String createKS1 = String.format(CREATE_KS,KEYSPACE1);
        String createKS2 = String.format(CREATE_KS,KEYSPACE2);
        stmt = con.createStatement();
        stmt.execute("USE system;");
        stmt.execute(createKS1);
        stmt.execute(createKS2);
        
        // Use Keyspace
        String useKS1 = String.format("USE \"%s\";",KEYSPACE1);
        String useKS2 = String.format("USE \"%s\";",KEYSPACE2);
        stmt.execute(useKS1);
        
        // Create the target Column family
        String createCF1 = "CREATE COLUMNFAMILY test1 (keyname text PRIMARY KEY," 
                        + " t1bValue boolean,"
                        + " t1iValue int"
                        + ") WITH comment = 'first TABLE in the Keyspace'"
                        + ";";
        
        String createCF2 = "CREATE COLUMNFAMILY test2 (keyname text PRIMARY KEY," 
                        + " t2bValue boolean,"
                        + " t2iValue int"
                        + ") WITH comment = 'second TABLE in the Keyspace'"
                        + ";";
        
        stmt.execute(createCF1);
        stmt.execute(createCF2);
        stmt.execute(useKS2);
        stmt.execute(createCF1);
        stmt.execute(createCF2);

        stmt.close();
        con.close();

        // open it up again to see the new CF
        con = DriverManager.getConnection(String.format("jdbc:cassandra://%s:%d/%s?version=3.0.0&%s",HOST,PORT,KEYSPACE1,OPTIONS));

    }
    
    @AfterClass
    public static void tearDownAfterClass() throws Exception
    {
        if (con!=null) con.close();
    }

    private final String showColumn(int index, ResultSet result) throws SQLException
    {
        StringBuilder sb = new StringBuilder();
        sb.append("[").append(index).append("]");
        sb.append(result.getObject(index));
        return sb.toString();
    }

    private final String toString(ResultSet result) throws SQLException
    {
       StringBuilder sb = new StringBuilder();

       while (result.next())
       {
           ResultSetMetaData metadata = result.getMetaData();
           int colCount = metadata.getColumnCount();
           sb.append(String.format("(%d) ",result.getRow()));
           for (int i = 1; i <= colCount; i++)
           {
               sb.append(" " +showColumn(i,result)); 
           }
           sb.append("\n");
       }
       return sb.toString();
    }

	private final String getColumnNames(ResultSetMetaData metaData) throws SQLException
	{
       StringBuilder sb = new StringBuilder();
        int count = metaData.getColumnCount();
        for (int i = 1; i <= count; i++) {
            sb.append(metaData.getColumnName(i));
            if (i < count) sb.append(", ");
		}
        return sb.toString();
	}

    // TESTS ------------------------------------------------------------------
    
    @Test
    public void testTableType() throws SQLException
    {
        CassandraStatement statement = (CassandraStatement) con.createStatement();
        ResultSet result = MetadataResultSets.makeTableTypes(statement);
        
        System.out.println("--- testTableType() ---");
        System.out.println(toString(result));       
        System.out.println();
    }

    @Test
    public void testCatalogs() throws SQLException
    {
        CassandraStatement statement = (CassandraStatement) con.createStatement();
        ResultSet result = MetadataResultSets.makeCatalogs(statement);
        
        System.out.println("--- testCatalogs() ---");
        System.out.println(toString(result));       
        System.out.println();
    }

    @Test
    public void testSchemas() throws SQLException
    {
        CassandraStatement statement = (CassandraStatement) con.createStatement();
        ResultSet result = MetadataResultSets.makeSchemas(statement, null);
        
        System.out.println("--- testSchemas() ---");
        System.out.println(getColumnNames(result.getMetaData()));
       
        System.out.println(toString(result));       
        System.out.println();
        
        result = MetadataResultSets.makeSchemas(statement, KEYSPACE2);
        System.out.println(toString(result));       
        System.out.println();
    }

    @Test
    public void testTableName() throws SQLException
    {
        CassandraPreparedStatement statement = (CassandraPreparedStatement) con.prepareStatement("select * from " + KEYSPACE1 + ".test1");
<<<<<<< HEAD
        ResultSet result = MetadataResultSets.instance.makeSchemas(statement, null);
=======
        ResultSet result = MetadataResultSets.makeSchemas(statement, null);
>>>>>>> 819dbe04

        System.out.println("--- testTableName() ---");
        ResultSetMetaData meta = result.getMetaData();
        assertEquals(KEYSPACE1 + ".test1", meta.getTableName(1));

    }

    @Test
    public void testTables() throws SQLException
    {
        CassandraStatement statement = (CassandraStatement) con.createStatement();
        ResultSet result = MetadataResultSets.makeTables(statement, null, null);
        
        System.out.println("--- testTables() ---");
        System.out.println(getColumnNames(result.getMetaData()));
       
        System.out.println(toString(result));       
        System.out.println();
        
        result = MetadataResultSets.makeTables(statement, KEYSPACE2, null);
        System.out.println(toString(result));       
        System.out.println();

        result = MetadataResultSets.makeTables(statement, null, "test1");
        System.out.println(toString(result));       
        System.out.println();

        result = MetadataResultSets.makeTables(statement, KEYSPACE2, "test1");
        System.out.println(toString(result));       
        System.out.println();
    }

    @Test
    public void testColumns() throws SQLException
    {
        CassandraStatement statement = (CassandraStatement) con.createStatement();
        ResultSet result = MetadataResultSets.makeColumns(statement, KEYSPACE1, "test1" ,null);
        
        System.out.println("--- testColumns() ---");
        System.out.println(getColumnNames(result.getMetaData()));
       
        System.out.println(toString(result));       
        System.out.println();

        result = MetadataResultSets.makeColumns(statement, KEYSPACE1, "test2" ,null);
        
        System.out.println("--- testColumns() ---");
        System.out.println(getColumnNames(result.getMetaData()));
       
        System.out.println(toString(result));       
        System.out.println();
    }

    @Test
    public void testClob() throws SQLException
    {
        CassandraStatement statement = (CassandraStatement) con.createStatement();
<<<<<<< HEAD
        ResultSet result = MetadataResultSets.instance.makeColumns(statement, KEYSPACE1, "test3" ,null);
=======
        ResultSet result = MetadataResultSets.makeColumns(statement, KEYSPACE1, "test3" ,null);
>>>>>>> 819dbe04

        System.out.println("--- testColumns() ---");
        System.out.println(getColumnNames(result.getMetaData()));

        System.out.println(toString(result));
        System.out.println();

<<<<<<< HEAD
        result = MetadataResultSets.instance.makeColumns(statement, KEYSPACE1, "test3" ,null);
=======
        result = MetadataResultSets.makeColumns(statement, KEYSPACE1, "test3" ,null);
>>>>>>> 819dbe04

        System.out.println("--- testColumns() ---");
        System.out.println(getColumnNames(result.getMetaData()));

        System.out.println(toString(result));
        System.out.println();
    }
}<|MERGE_RESOLUTION|>--- conflicted
+++ resolved
@@ -21,18 +21,12 @@
 package org.apache.cassandra.cql.jdbc;
 
 import org.apache.cassandra.cql.ConnectionDetails;
-<<<<<<< HEAD
-=======
 import org.apache.commons.lang3.StringUtils;
->>>>>>> 819dbe04
 import org.junit.AfterClass;
 import org.junit.BeforeClass;
 import org.junit.Test;
 
-<<<<<<< HEAD
-=======
 import java.net.URLEncoder;
->>>>>>> 819dbe04
 import java.sql.DriverManager;
 import java.sql.ResultSet;
 import java.sql.ResultSetMetaData;
@@ -212,11 +206,7 @@
     public void testTableName() throws SQLException
     {
         CassandraPreparedStatement statement = (CassandraPreparedStatement) con.prepareStatement("select * from " + KEYSPACE1 + ".test1");
-<<<<<<< HEAD
-        ResultSet result = MetadataResultSets.instance.makeSchemas(statement, null);
-=======
         ResultSet result = MetadataResultSets.makeSchemas(statement, null);
->>>>>>> 819dbe04
 
         System.out.println("--- testTableName() ---");
         ResultSetMetaData meta = result.getMetaData();
@@ -274,11 +264,7 @@
     public void testClob() throws SQLException
     {
         CassandraStatement statement = (CassandraStatement) con.createStatement();
-<<<<<<< HEAD
-        ResultSet result = MetadataResultSets.instance.makeColumns(statement, KEYSPACE1, "test3" ,null);
-=======
         ResultSet result = MetadataResultSets.makeColumns(statement, KEYSPACE1, "test3" ,null);
->>>>>>> 819dbe04
 
         System.out.println("--- testColumns() ---");
         System.out.println(getColumnNames(result.getMetaData()));
@@ -286,11 +272,7 @@
         System.out.println(toString(result));
         System.out.println();
 
-<<<<<<< HEAD
-        result = MetadataResultSets.instance.makeColumns(statement, KEYSPACE1, "test3" ,null);
-=======
         result = MetadataResultSets.makeColumns(statement, KEYSPACE1, "test3" ,null);
->>>>>>> 819dbe04
 
         System.out.println("--- testColumns() ---");
         System.out.println(getColumnNames(result.getMetaData()));
