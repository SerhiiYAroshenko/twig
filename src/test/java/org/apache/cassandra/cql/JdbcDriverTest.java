--- conflicted
+++ resolved
@@ -29,6 +29,7 @@
 import java.util.Arrays;
 import java.util.List;
 
+import org.apache.cassandra.cql.jdbc.CassandraResultSetExtras;
 import org.apache.cassandra.cql.jdbc.JdbcAscii;
 import org.apache.cassandra.cql.jdbc.JdbcBytes;
 import org.apache.cassandra.cql.jdbc.JdbcInteger;
@@ -463,10 +464,7 @@
     {
         int actualRows = 0;
         assert rs != null;
-<<<<<<< HEAD
-=======
         assert rs instanceof CassandraResultSetExtras;
->>>>>>> a4c220d5
         while (rs.next())
         {
             actualRows++;
