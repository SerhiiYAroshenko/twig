/*
 * 
 * Licensed to the Apache Software Foundation (ASF) under one
 * or more contributor license agreements.  See the NOTICE file
 * distributed with this work for additional information
 * regarding copyright ownership.  The ASF licenses this file
 * to you under the Apache License, Version 2.0 (the
 * "License"); you may not use this file except in compliance
 * with the License.  You may obtain a copy of the License at
 * 
 *   http://www.apache.org/licenses/LICENSE-2.0
 * 
 * Unless required by applicable law or agreed to in writing,
 * software distributed under the License is distributed on an
 * "AS IS" BASIS, WITHOUT WARRANTIES OR CONDITIONS OF ANY
 * KIND, either express or implied.  See the License for the
 * specific language governing permissions and limitations
 * under the License.
 * 
 */
package org.apache.cassandra.cql.jdbc;

import org.apache.cassandra.thrift.ConsistencyLevel;
<<<<<<< HEAD
import org.apache.cassandra.thrift.CqlResult;
import org.apache.cassandra.thrift.InvalidRequestException;
import org.apache.cassandra.thrift.SchemaDisagreementException;
import org.apache.cassandra.thrift.TimedOutException;
import org.apache.cassandra.thrift.UnavailableException;
import org.apache.thrift.TException;
import org.slf4j.Logger;
import org.slf4j.LoggerFactory;

import java.sql.Connection;
import java.sql.PreparedStatement;
import java.sql.ResultSet;
import java.sql.SQLException;
import java.sql.SQLFeatureNotSupportedException;
import java.sql.SQLNonTransientConnectionException;
import java.sql.SQLNonTransientException;
import java.sql.SQLRecoverableException;
import java.sql.SQLSyntaxErrorException;
import java.sql.SQLTransientConnectionException;
import java.sql.SQLWarning;
import java.sql.Statement;
import java.util.regex.Matcher;
import java.util.regex.Pattern;

import static org.apache.cassandra.cql.jdbc.Utils.BAD_AUTO_GEN;
import static org.apache.cassandra.cql.jdbc.Utils.BAD_FETCH_DIR;
import static org.apache.cassandra.cql.jdbc.Utils.BAD_FETCH_SIZE;
import static org.apache.cassandra.cql.jdbc.Utils.BAD_HOLD_RSET;
import static org.apache.cassandra.cql.jdbc.Utils.BAD_KEEP_RSET;
import static org.apache.cassandra.cql.jdbc.Utils.BAD_TYPE_RSET;
import static org.apache.cassandra.cql.jdbc.Utils.NO_BATCH;
import static org.apache.cassandra.cql.jdbc.Utils.NO_GEN_KEYS;
import static org.apache.cassandra.cql.jdbc.Utils.NO_INTERFACE;
import static org.apache.cassandra.cql.jdbc.Utils.NO_MULTIPLE;
import static org.apache.cassandra.cql.jdbc.Utils.NO_RESULTSET;
import static org.apache.cassandra.cql.jdbc.Utils.NO_SERVER;
import static org.apache.cassandra.cql.jdbc.Utils.NO_UPDATE_COUNT;
import static org.apache.cassandra.cql.jdbc.Utils.SCHEMA_MISMATCH;
import static org.apache.cassandra.cql.jdbc.Utils.WAS_CLOSED_STMT;
=======
import org.slf4j.Logger;
import org.slf4j.LoggerFactory;
>>>>>>> 819dbe04

import java.sql.*;

import static org.apache.cassandra.cql.jdbc.Utils.*;

/**
 * Cassandra statement: implementation class for {@link PreparedStatement}.
 */
class CassandraStatement extends AbstractStatement implements CassandraStatementExtras, Comparable<Object>, Statement
{
    private static final Logger logger = LoggerFactory.getLogger(CassandraStatement.class);

    /**
     * The connection.
     */
    protected CassandraConnection connection;

    /**
     * The cql.
     */
    protected String cql;

    protected int fetchDirection = ResultSet.FETCH_FORWARD;

    protected int fetchSize = 0;

    protected int maxFieldSize = 0;

    protected int maxRows = 0;

    protected int resultSetType = CassandraResultSet.DEFAULT_TYPE;

    protected int resultSetConcurrency = CassandraResultSet.DEFAULT_CONCURRENCY;

    protected int resultSetHoldability = CassandraResultSet.DEFAULT_HOLDABILITY;

    protected ResultSet currentResultSet = null;

    protected int updateCount = -1;

    protected boolean escapeProcessing = true;
    
    protected ConsistencyLevel consistencyLevel;

    /**
     * regular expression to parse CQL
     */
    private static final Pattern CQL_STATEMENT = Pattern.compile("(select|insert|update|delete).*(into|from)\\s+(\\w+).*\\;?", Pattern.CASE_INSENSITIVE);

    CassandraStatement(CassandraConnection con) throws SQLException
    {
        this(con, null, ResultSet.TYPE_FORWARD_ONLY, ResultSet.CONCUR_READ_ONLY, ResultSet.HOLD_CURSORS_OVER_COMMIT);
    }

    CassandraStatement(CassandraConnection con, String cql) throws SQLException
    {
        this(con, cql, ResultSet.TYPE_FORWARD_ONLY, ResultSet.CONCUR_READ_ONLY, ResultSet.HOLD_CURSORS_OVER_COMMIT);
    }

    CassandraStatement(CassandraConnection con, String cql, int resultSetType, int resultSetConcurrency) throws SQLException
    {
        this(con, cql, resultSetType, resultSetConcurrency, ResultSet.HOLD_CURSORS_OVER_COMMIT);
    }

    CassandraStatement(CassandraConnection con, String cql, int resultSetType, int resultSetConcurrency,
                       int resultSetHoldability) throws SQLException
    {
        this.connection = con;
        this.cql = cql;
        this.consistencyLevel = con.defaultConsistencyLevel;

        if (!(resultSetType == ResultSet.TYPE_FORWARD_ONLY
              || resultSetType == ResultSet.TYPE_SCROLL_INSENSITIVE
              || resultSetType == ResultSet.TYPE_SCROLL_SENSITIVE)) throw new SQLSyntaxErrorException(BAD_TYPE_RSET);
        this.resultSetType = resultSetType;

        if (!(resultSetConcurrency == ResultSet.CONCUR_READ_ONLY
              || resultSetConcurrency == ResultSet.CONCUR_UPDATABLE)) throw new SQLSyntaxErrorException(BAD_TYPE_RSET);
        this.resultSetConcurrency = resultSetConcurrency;


        if (!(resultSetHoldability == ResultSet.HOLD_CURSORS_OVER_COMMIT
              || resultSetHoldability == ResultSet.CLOSE_CURSORS_AT_COMMIT))
            throw new SQLSyntaxErrorException(BAD_HOLD_RSET);
        this.resultSetHoldability = resultSetHoldability;
    }

    public void addBatch(String arg0) throws SQLException
    {
        checkNotClosed();
        throw new SQLFeatureNotSupportedException(NO_BATCH);
    }

<<<<<<< HEAD
    /**
     * Take a look at the CQL and determine the name of the columngroup (table)
     * being queried. Cassandra does not support joins, so the FROM clause
     * will be the name of the table.
     * @return   Name of the table queried as part of this statement.
     */
    protected String getTableName() {

        String tableName = "";

        if (cql != null) {

            Matcher matcher = CQL_STATEMENT.matcher(cql);

            if (matcher.find()) {
                tableName = matcher.group(3);
            }

        }

        return tableName;

    }

=======
//    /**
//     * Take a look at the CQL and determine the name of the columngroup (table)
//     * being queried. Cassandra does not support joins, so the FROM clause
//     * will be the name of the table.
//     * @return   Name of the table queried as part of this statement.
//     */
//    protected String getTableName() {
//
//        String tableName = "";
//
//        if (cql != null) {
//
//            StringTokenizer st = new StringTokenizer(cql, " ", false);
//            String field = "";
//            boolean nextFieldTable = false;
//
//            while ((field = st.nextToken()) != null) {
//
//                if (nextFieldTable) {
//                    tableName = field;
//                    break;
//                }
//
//                nextFieldTable = "FROM".equalsIgnoreCase(field);
//
//            }
//
//        }
//
//        return tableName;
//
//    }

    /**
     * Check the connection and return a fatal SQL Exception if it is no longer available.
     * @throws SQLException  SQL exception if the connection has been closed.
     */
>>>>>>> 819dbe04
    protected final void checkNotClosed() throws SQLException
    {
        if ((null == connection) || (connection.isClosed())) {
            throw new SQLRecoverableException(WAS_CLOSED_STMT);
        }
    }

    @Override
    public void clearBatch() throws SQLException
    {
        checkNotClosed();
        throw new SQLFeatureNotSupportedException(NO_BATCH);
    }

    @Override
    public void clearWarnings() throws SQLException
    {
        // This implementation does not support the collection of warnings so clearing is a no-op
        // but it is still an exception to call this on a closed connection.
        checkNotClosed();
    }

    @Override
    public void close() throws SQLException
    {
        connection.removeStatement(this);
        connection = null;
        cql = null;
    }

<<<<<<< HEAD
    private void doExecute(String cql) throws SQLException
    {
        try
        {
            if (logger.isTraceEnabled()) logger.trace("CQL: "+ cql);
            
            resetResults();

            this.cql = cql;
            CqlResult rSet = connection.execute(cql, consistencyLevel);

            switch (rSet.getType())
            {
                case ROWS:
                    currentResultSet = new CassandraResultSet(this, rSet);
                    break;
                case INT:
                    updateCount = rSet.getNum();
                    break;
                case VOID:
                    updateCount = 0;
                    break;
            }
        }
        catch (InvalidRequestException e)
        {
            throw new SQLSyntaxErrorException(e.getWhy()+"\n'"+cql+"'",e);
        }
        catch (UnavailableException e)
        {
            throw new SQLNonTransientConnectionException(NO_SERVER, e);
        }
        catch (TimedOutException e)
        {
            throw new SQLTransientConnectionException(e);
        }
        catch (SchemaDisagreementException e)
        {
            throw new SQLRecoverableException(SCHEMA_MISMATCH);
        }
        catch (TException e)
        {
            throw new SQLNonTransientConnectionException(e);
        }

    }
=======
>>>>>>> 819dbe04

//    private void doXExecute(String cql) throws SQLException
//    {
//        try
//        {
//            if (logger.isTraceEnabled()) logger.trace("CQL: "+ cql);
//
//            resetResults();
//            connection.execute(cql, consistencyLevel);
//
////            switch (rSet.())
////            {
////                case ROWS:
////                    currentResultSet = new CassandraResultSet(this, rSet);
////                    break;
////                case INT:
////                    updateCount = rSet.getNum();
////                    break;
////                case VOID:
////                    updateCount = 0;
////                    break;
////            }
//        }
//        catch (InvalidRequestException e)
//        {
//            throw new SQLSyntaxErrorException(e.getWhy()+"\n'"+cql+"'",e);
//        }
//        catch (UnavailableException e)
//        {
//            throw new SQLNonTransientConnectionException(NO_SERVER, e);
//        }
//        catch (TimedOutException e)
//        {
//            throw new SQLTransientConnectionException(e);
//        }
//        catch (SchemaDisagreementException e)
//        {
//            throw new SQLRecoverableException(SCHEMA_MISMATCH);
//        }
//        catch (TException e)
//        {
//        	try{
//        		// Try to close the connection in order to force client to reconnect
//        		connection.close();
//        	}catch(Exception e1){
//
//        	}
//            throw new SQLNonTransientConnectionException(e);
//        }
//
//    }

    @Override
    public boolean execute(String query) throws SQLException
    {
        com.datastax.driver.core.ResultSet rst = connection.execute(query, consistencyLevel);
        return ((rst != null) && (rst.wasApplied()));
    }

    @Override
    public boolean execute(String sql, int autoGeneratedKeys) throws SQLException
    {

        if (!(autoGeneratedKeys == RETURN_GENERATED_KEYS || autoGeneratedKeys == NO_GENERATED_KEYS))
            throw new SQLSyntaxErrorException(BAD_AUTO_GEN);

        if (autoGeneratedKeys == RETURN_GENERATED_KEYS) throw new SQLFeatureNotSupportedException(NO_GEN_KEYS);

        return execute(sql);
    }

    @Override
    public int[] executeBatch() throws SQLException
    {
        throw new SQLFeatureNotSupportedException(NO_BATCH);
    }

    @Override
    public ResultSet executeQuery(String query) throws SQLException
    {
        com.datastax.driver.core.ResultSet rst = connection.execute(query, consistencyLevel);

        if (null == rst) {
            throw new SQLNonTransientException(NO_RESULTSET);
        }

        currentResultSet = new CassandraResultSet(new CassandraStatement(connection, query), rst);
        return currentResultSet;

    }

    @Override
    public int executeUpdate(String query) throws SQLException
    {
        checkNotClosed();

        com.datastax.driver.core.ResultSet rst = connection.execute(query, connection.defaultConsistencyLevel);

        if ((null == rst) || !rst.wasApplied()) {
            throw new SQLNonTransientException(NO_UPDATE_COUNT);
        }

        return rst.all().size();

    }

    @Override
    public int executeUpdate(String sql, int autoGeneratedKeys) throws SQLException
    {
        checkNotClosed();

        if (!(autoGeneratedKeys == RETURN_GENERATED_KEYS || autoGeneratedKeys == NO_GENERATED_KEYS))
            throw new SQLFeatureNotSupportedException(BAD_AUTO_GEN);

        return executeUpdate(sql);
    }

    @Override
    public Connection getConnection() throws SQLException
    {
        checkNotClosed();
        return connection;
    }

    @Override
    public int getFetchDirection() throws SQLException
    {
        checkNotClosed();
        return fetchDirection;
    }

    @Override
    public int getFetchSize() throws SQLException
    {
        checkNotClosed();
        return fetchSize;
    }

    @Override
    public int getMaxFieldSize() throws SQLException
    {
        checkNotClosed();
        return maxFieldSize;
    }

    @Override
    public int getMaxRows() throws SQLException
    {
        checkNotClosed();
        return maxRows;
    }

    @Override
    public boolean getMoreResults() throws SQLException
    {
        checkNotClosed();
        resetResults();
        // in the current Cassandra implementation there are never MORE results
        return false;
    }

    @Override
    public boolean getMoreResults(int current) throws SQLException
    {
        checkNotClosed();

        switch (current)
        {
            case CLOSE_CURRENT_RESULT:
                resetResults();
                break;

            case CLOSE_ALL_RESULTS:
            case KEEP_CURRENT_RESULT:
                throw new SQLFeatureNotSupportedException(NO_MULTIPLE);

            default:
                throw new SQLSyntaxErrorException(String.format(BAD_KEEP_RSET, current));
        }
        // in the current Cassandra implementation there are never MORE results
        return false;
    }

    @Override
    public int getQueryTimeout() throws SQLException
    {
        // the Cassandra implementation does not support timeouts on queries
        return 0;
    }

    @Override
    public ResultSet getResultSet() throws SQLException
    {
        checkNotClosed();
        return currentResultSet;
    }

    @Override
    public int getResultSetConcurrency() throws SQLException
    {
        checkNotClosed();
        return ResultSet.CONCUR_READ_ONLY;
    }

    @Override
    public int getResultSetHoldability() throws SQLException
    {
        checkNotClosed();
        // the Cassandra implementations does not support commits so this is the closest match
        return ResultSet.HOLD_CURSORS_OVER_COMMIT;
    }

    @Override
    public int getResultSetType() throws SQLException
    {
        checkNotClosed();
        return ResultSet.TYPE_FORWARD_ONLY;
    }

    @Override
    public int getUpdateCount() throws SQLException
    {
        checkNotClosed();
        return updateCount;
    }

    @Override
    public SQLWarning getWarnings() throws SQLException
    {
        checkNotClosed();
        return null;
    }

    @Override
    public boolean isClosed()
    {
        return connection == null;
    }

    @Override
    public boolean isPoolable() throws SQLException
    {
        checkNotClosed();
        return false;
    }

    @Override
    public boolean isWrapperFor(Class<?> iface) throws SQLException
    {
        return false;
    }

    protected final void resetResults()
    {
        updateCount = -1;
    }

    @Override
    public void setEscapeProcessing(boolean enable) throws SQLException
    {
        checkNotClosed();
        // the Cassandra implementation does not currently look at this
        escapeProcessing = enable;
    }

    @Override
    public void setFetchDirection(int direction) throws SQLException
    {
        checkNotClosed();

        if (direction == ResultSet.FETCH_FORWARD || direction == ResultSet.FETCH_REVERSE || direction == ResultSet.FETCH_UNKNOWN)
        {
            if ((getResultSetType() == ResultSet.TYPE_FORWARD_ONLY) && (direction != ResultSet.FETCH_FORWARD))
                throw new SQLSyntaxErrorException(String.format(BAD_FETCH_DIR, direction));
            fetchDirection = direction;
        }
        else throw new SQLSyntaxErrorException(String.format(BAD_FETCH_DIR, direction));
    }

    @Override
    public void setFetchSize(int size) throws SQLException
    {
        checkNotClosed();
        if (size < 0) throw new SQLSyntaxErrorException(String.format(BAD_FETCH_SIZE, size));
        fetchSize = size;
    }

    @Override
    public void setMaxFieldSize(int arg0) throws SQLException
    {
        checkNotClosed();
        // silently ignore this setting. always use default 0 (unlimited)
    }

    @Override
    public void setMaxRows(int arg0) throws SQLException
    {
        checkNotClosed();
        // silently ignore this setting. always use default 0 (unlimited)
    }

    @Override
    public void setPoolable(boolean poolable) throws SQLException
    {
        checkNotClosed();
        // silently ignore any attempt to set this away from the current default (false)
    }

    @Override
    public void setQueryTimeout(int arg0) throws SQLException
    {
        checkNotClosed();
        // silently ignore any attempt to set this away from the current default (0)
    }

    @Override
    public <T> T unwrap(Class<T> iface) throws SQLException
    {
        if(iface.isInstance(this)) return iface.cast(this);
    	throw new SQLFeatureNotSupportedException(String.format(NO_INTERFACE, iface.getSimpleName()));
    }

    @Override
    public ConsistencyLevel getConsistencyLevel()
    {
        return consistencyLevel;
    }

    @Override
    public void setConsistencyLevel(ConsistencyLevel consistencyLevel)
    {
        this.consistencyLevel = consistencyLevel;
    }

    @Override
    public int compareTo(Object target)
    {
        if (this.equals(target)) return 0;
        if (this.hashCode()< target.hashCode()) return -1;
        else return 1;
    }
}<|MERGE_RESOLUTION|>--- conflicted
+++ resolved
@@ -21,50 +21,8 @@
 package org.apache.cassandra.cql.jdbc;
 
 import org.apache.cassandra.thrift.ConsistencyLevel;
-<<<<<<< HEAD
-import org.apache.cassandra.thrift.CqlResult;
-import org.apache.cassandra.thrift.InvalidRequestException;
-import org.apache.cassandra.thrift.SchemaDisagreementException;
-import org.apache.cassandra.thrift.TimedOutException;
-import org.apache.cassandra.thrift.UnavailableException;
-import org.apache.thrift.TException;
 import org.slf4j.Logger;
 import org.slf4j.LoggerFactory;
-
-import java.sql.Connection;
-import java.sql.PreparedStatement;
-import java.sql.ResultSet;
-import java.sql.SQLException;
-import java.sql.SQLFeatureNotSupportedException;
-import java.sql.SQLNonTransientConnectionException;
-import java.sql.SQLNonTransientException;
-import java.sql.SQLRecoverableException;
-import java.sql.SQLSyntaxErrorException;
-import java.sql.SQLTransientConnectionException;
-import java.sql.SQLWarning;
-import java.sql.Statement;
-import java.util.regex.Matcher;
-import java.util.regex.Pattern;
-
-import static org.apache.cassandra.cql.jdbc.Utils.BAD_AUTO_GEN;
-import static org.apache.cassandra.cql.jdbc.Utils.BAD_FETCH_DIR;
-import static org.apache.cassandra.cql.jdbc.Utils.BAD_FETCH_SIZE;
-import static org.apache.cassandra.cql.jdbc.Utils.BAD_HOLD_RSET;
-import static org.apache.cassandra.cql.jdbc.Utils.BAD_KEEP_RSET;
-import static org.apache.cassandra.cql.jdbc.Utils.BAD_TYPE_RSET;
-import static org.apache.cassandra.cql.jdbc.Utils.NO_BATCH;
-import static org.apache.cassandra.cql.jdbc.Utils.NO_GEN_KEYS;
-import static org.apache.cassandra.cql.jdbc.Utils.NO_INTERFACE;
-import static org.apache.cassandra.cql.jdbc.Utils.NO_MULTIPLE;
-import static org.apache.cassandra.cql.jdbc.Utils.NO_RESULTSET;
-import static org.apache.cassandra.cql.jdbc.Utils.NO_SERVER;
-import static org.apache.cassandra.cql.jdbc.Utils.NO_UPDATE_COUNT;
-import static org.apache.cassandra.cql.jdbc.Utils.SCHEMA_MISMATCH;
-import static org.apache.cassandra.cql.jdbc.Utils.WAS_CLOSED_STMT;
-=======
-import org.slf4j.Logger;
-import org.slf4j.LoggerFactory;
->>>>>>> 819dbe04
 
 import java.sql.*;
 
@@ -109,11 +67,6 @@
     
     protected ConsistencyLevel consistencyLevel;
 
-    /**
-     * regular expression to parse CQL
-     */
-    private static final Pattern CQL_STATEMENT = Pattern.compile("(select|insert|update|delete).*(into|from)\\s+(\\w+).*\\;?", Pattern.CASE_INSENSITIVE);
-
     CassandraStatement(CassandraConnection con) throws SQLException
     {
         this(con, null, ResultSet.TYPE_FORWARD_ONLY, ResultSet.CONCUR_READ_ONLY, ResultSet.HOLD_CURSORS_OVER_COMMIT);
@@ -158,32 +111,6 @@
         throw new SQLFeatureNotSupportedException(NO_BATCH);
     }
 
-<<<<<<< HEAD
-    /**
-     * Take a look at the CQL and determine the name of the columngroup (table)
-     * being queried. Cassandra does not support joins, so the FROM clause
-     * will be the name of the table.
-     * @return   Name of the table queried as part of this statement.
-     */
-    protected String getTableName() {
-
-        String tableName = "";
-
-        if (cql != null) {
-
-            Matcher matcher = CQL_STATEMENT.matcher(cql);
-
-            if (matcher.find()) {
-                tableName = matcher.group(3);
-            }
-
-        }
-
-        return tableName;
-
-    }
-
-=======
 //    /**
 //     * Take a look at the CQL and determine the name of the columngroup (table)
 //     * being queried. Cassandra does not support joins, so the FROM clause
@@ -221,7 +148,6 @@
      * Check the connection and return a fatal SQL Exception if it is no longer available.
      * @throws SQLException  SQL exception if the connection has been closed.
      */
->>>>>>> 819dbe04
     protected final void checkNotClosed() throws SQLException
     {
         if ((null == connection) || (connection.isClosed())) {
@@ -252,55 +178,6 @@
         cql = null;
     }
 
-<<<<<<< HEAD
-    private void doExecute(String cql) throws SQLException
-    {
-        try
-        {
-            if (logger.isTraceEnabled()) logger.trace("CQL: "+ cql);
-            
-            resetResults();
-
-            this.cql = cql;
-            CqlResult rSet = connection.execute(cql, consistencyLevel);
-
-            switch (rSet.getType())
-            {
-                case ROWS:
-                    currentResultSet = new CassandraResultSet(this, rSet);
-                    break;
-                case INT:
-                    updateCount = rSet.getNum();
-                    break;
-                case VOID:
-                    updateCount = 0;
-                    break;
-            }
-        }
-        catch (InvalidRequestException e)
-        {
-            throw new SQLSyntaxErrorException(e.getWhy()+"\n'"+cql+"'",e);
-        }
-        catch (UnavailableException e)
-        {
-            throw new SQLNonTransientConnectionException(NO_SERVER, e);
-        }
-        catch (TimedOutException e)
-        {
-            throw new SQLTransientConnectionException(e);
-        }
-        catch (SchemaDisagreementException e)
-        {
-            throw new SQLRecoverableException(SCHEMA_MISMATCH);
-        }
-        catch (TException e)
-        {
-            throw new SQLNonTransientConnectionException(e);
-        }
-
-    }
-=======
->>>>>>> 819dbe04
 
 //    private void doXExecute(String cql) throws SQLException
 //    {
