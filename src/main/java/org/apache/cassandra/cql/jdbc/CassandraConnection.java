/*
 * 
 * Licensed to the Apache Software Foundation (ASF) under one
 * or more contributor license agreements.  See the NOTICE file
 * distributed with this work for additional information
 * regarding copyright ownership.  The ASF licenses this file
 * to you under the Apache License, Version 2.0 (the
 * "License"); you may not use this file except in compliance
 * with the License.  You may obtain a copy of the License at
 * 
 *   http://www.apache.org/licenses/LICENSE-2.0
 * 
 * Unless required by applicable law or agreed to in writing,
 * software distributed under the License is distributed on an
 * "AS IS" BASIS, WITHOUT WARRANTIES OR CONDITIONS OF ANY
 * KIND, either express or implied.  See the License for the
 * specific language governing permissions and limitations
 * under the License.
 * 
 */
package org.apache.cassandra.cql.jdbc;

<<<<<<< HEAD
import org.apache.cassandra.thrift.AuthenticationRequest;
import org.apache.cassandra.thrift.Cassandra;
import org.apache.cassandra.thrift.Compression;
import org.apache.cassandra.thrift.ConsistencyLevel;
import org.apache.cassandra.thrift.CqlPreparedResult;
import org.apache.cassandra.thrift.CqlResult;
import org.apache.cassandra.thrift.InvalidRequestException;
import org.apache.cassandra.thrift.SchemaDisagreementException;
import org.apache.cassandra.thrift.TimedOutException;
import org.apache.cassandra.thrift.TokenRange;
import org.apache.cassandra.thrift.UnavailableException;
import org.apache.thrift.TException;
import org.apache.thrift.protocol.TBinaryProtocol;
import org.apache.thrift.protocol.TProtocol;
import org.apache.thrift.transport.TFramedTransport;
import org.apache.thrift.transport.TSocket;
import org.apache.thrift.transport.TTransport;
import org.apache.thrift.transport.TTransportException;
import org.slf4j.Logger;
import org.slf4j.LoggerFactory;

import java.nio.ByteBuffer;
import java.sql.Connection;
import java.sql.DatabaseMetaData;
import java.sql.PreparedStatement;
import java.sql.SQLClientInfoException;
import java.sql.SQLException;
import java.sql.SQLFeatureNotSupportedException;
import java.sql.SQLNonTransientConnectionException;
import java.sql.SQLSyntaxErrorException;
import java.sql.SQLTimeoutException;
import java.sql.SQLWarning;
import java.sql.Statement;
import java.util.HashMap;
import java.util.HashSet;
import java.util.Iterator;
import java.util.List;
import java.util.Map;
import java.util.Properties;
import java.util.Set;
=======
import com.datastax.driver.core.*;
import org.apache.cassandra.thrift.*;
import org.apache.cassandra.thrift.ConsistencyLevel;
import org.apache.commons.lang3.StringUtils;
import org.apache.thrift.TException;
import org.slf4j.Logger;
import org.slf4j.LoggerFactory;

import javax.net.ssl.SSLContext;
import javax.net.ssl.TrustManagerFactory;
import java.io.FileInputStream;
import java.io.IOException;
import java.security.*;
import java.security.cert.CertificateException;
import java.sql.*;
import java.sql.PreparedStatement;
import java.sql.Statement;
import java.util.*;
>>>>>>> 819dbe04
import java.util.concurrent.ConcurrentSkipListSet;

import static org.apache.cassandra.cql.jdbc.CassandraResultSet.DEFAULT_CONCURRENCY;
import static org.apache.cassandra.cql.jdbc.CassandraResultSet.DEFAULT_HOLDABILITY;
import static org.apache.cassandra.cql.jdbc.CassandraResultSet.DEFAULT_TYPE;
<<<<<<< HEAD
import static org.apache.cassandra.cql.jdbc.Utils.ALWAYS_AUTOCOMMIT;
import static org.apache.cassandra.cql.jdbc.Utils.BAD_TIMEOUT;
import static org.apache.cassandra.cql.jdbc.Utils.NO_INTERFACE;
import static org.apache.cassandra.cql.jdbc.Utils.NO_TRANSACTIONS;
import static org.apache.cassandra.cql.jdbc.Utils.PROTOCOL;
import static org.apache.cassandra.cql.jdbc.Utils.TAG_ACTIVE_CQL_VERSION;
import static org.apache.cassandra.cql.jdbc.Utils.TAG_CONSISTENCY_LEVEL;
import static org.apache.cassandra.cql.jdbc.Utils.TAG_CQL_VERSION;
import static org.apache.cassandra.cql.jdbc.Utils.TAG_DATABASE_NAME;
import static org.apache.cassandra.cql.jdbc.Utils.TAG_PASSWORD;
import static org.apache.cassandra.cql.jdbc.Utils.TAG_PORT_NUMBER;
import static org.apache.cassandra.cql.jdbc.Utils.TAG_SERVER_NAME;
import static org.apache.cassandra.cql.jdbc.Utils.TAG_USER;
import static org.apache.cassandra.cql.jdbc.Utils.WAS_CLOSED_CON;
import static org.apache.cassandra.cql.jdbc.Utils.createSubName;
import static org.apache.cassandra.cql.jdbc.Utils.determineCurrentKeyspace;
=======
import static org.apache.cassandra.cql.jdbc.Utils.*;
>>>>>>> 819dbe04


/**
 * Implementation class for {@link java.sql.Connection}.
 */
class CassandraConnection extends AbstractConnection implements Connection
{

    private static final Logger logger = LoggerFactory.getLogger(CassandraConnection.class);
    public static Integer roundRobinIndex;
    static final String IS_VALID_CQLQUERY_2_0_0 = "SELECT COUNT(1) FROM system.Versions WHERE component = 'cql';";
    static final String IS_VALID_CQLQUERY_3_0_0 = "SELECT COUNT(1) FROM system.\"Versions\" WHERE component = 'cql';";
    
    public static final int DB_MAJOR_VERSION = 1;
    public static final int DB_MINOR_VERSION = 2;
    public static final String DB_PRODUCT_NAME = "Cassandra";
    public static final String DEFAULT_CQL_VERSION = "3.0.0";

    public static Compression defaultCompression = Compression.GZIP;

    private final boolean autoCommit = true;

    private final int transactionIsolation = Connection.TRANSACTION_NONE;

    /**
     * Connection Properties
     */
    private Properties connectionProps;

    /**
     * Client Info Properties (currently unused)
     */
    private Properties clientInfo = new Properties();

    /**
     * Set of all Statements that have been created by this connection
     */
    private Set<Statement> statements = new ConcurrentSkipListSet<Statement>();

<<<<<<< HEAD
	/**
     * Ohter node info for defined keyspace, null if no keyspace is provided
     */
	private Set<String> otherNodes = new HashSet<String>();

	/**
     * remote connection fields
     */
    private Cassandra.Client client;
    private TTransport transport;
    private TSocket socket;
=======
    /**
     * Cassandra 3.x Session
     */
    private Session session;

    // TODO: DEPRECATE
    //private Cassandra.Client client;
    //private TTransport transport;
>>>>>>> 819dbe04

    protected long timeOfLastFailure = 0;
    protected int numFailures = 0;
    protected String username = null;
    protected String url = null;
    protected String cluster;//current catalog
    protected String currentKeyspace;//current schema
    protected TreeSet<String> hostListPrimary;
    protected TreeSet<String> hostListBackup;
    int majorCqlVersion;

<<<<<<< HEAD
=======
    //private TSocket socket;
>>>>>>> 819dbe04
    
    PreparedStatement isAlive = null;
    
    private String currentCqlVersion;
    
    ConsistencyLevel defaultConsistencyLevel;

    /**
     * Instantiates a new CassandraConnection.
     */
    public CassandraConnection(Properties props) throws SQLException
    {

        hostListPrimary = new TreeSet<String>();
    	hostListBackup = new TreeSet<String>();
        connectionProps = (Properties)props.clone();
        clientInfo = new Properties();

        url = PROTOCOL + createSubName(props);
<<<<<<< HEAD
        try
        {
            String host = props.getProperty(TAG_SERVER_NAME);
            int port = Integer.parseInt(props.getProperty(TAG_PORT_NUMBER));
            currentKeyspace = props.getProperty(TAG_DATABASE_NAME);
            username = props.getProperty(TAG_USER);
            String password = props.getProperty(TAG_PASSWORD);
            String version = props.getProperty(TAG_CQL_VERSION,DEFAULT_CQL_VERSION);
            connectionProps.setProperty(TAG_ACTIVE_CQL_VERSION, version);
            majorCqlVersion = getMajor(version);
            defaultConsistencyLevel = ConsistencyLevel.valueOf(props.getProperty(TAG_CONSISTENCY_LEVEL,ConsistencyLevel.ONE.name()));

            createSocketWIthTransportAndClient(host, port);
            
            cluster = client.describe_cluster_name();

            if (username != null)
            {
                Map<String, String> credentials = new HashMap<String, String>();
                credentials.put("username", username);
                if (password != null) credentials.put("password", password);
                AuthenticationRequest areq = new AuthenticationRequest(credentials);
                client.login(areq);
=======

        String[] hosts = {};
        String host = props.getProperty(TAG_SERVER_NAME);
        int port = Integer.parseInt(props.getProperty(TAG_PORT_NUMBER));

        currentKeyspace = props.getProperty(TAG_DATABASE_NAME);
        username = props.getProperty(TAG_USER);
        String password = props.getProperty(TAG_PASSWORD);
        String version = props.getProperty(TAG_CQL_VERSION,DEFAULT_CQL_VERSION);

        connectionProps.setProperty(TAG_ACTIVE_CQL_VERSION, version);
        majorCqlVersion = getMajor(version);
        defaultConsistencyLevel = ConsistencyLevel.valueOf(props.getProperty(TAG_CONSISTENCY_LEVEL, ConsistencyLevel.ONE.name()));

        // dealing with multiple hosts passed as seeds in the JDBC URL : jdbc:cassandra://lyn4e900.tlt--lyn4e901.tlt--lyn4e902.tlt:9160/fluks
        // in this phase we get the list of all the nodes of the cluster
        String currentHost = "";

        try {

            if(host.contains("--")){
                hosts = new String[host.split("--").length];
                int i=0;
                for(String h:host.split("--")){
                    hosts[i]=h;
                    i++;
                }
            }else{
                hosts = new String[1];
                hosts[0] = host;
>>>>>>> 819dbe04
            }

            Random rand = new Random();

            currentHost = hosts[rand.nextInt( hosts.length)];
            logger.debug("Chosen seed : " + currentHost);

            Cluster.Builder connectionBuilder = Cluster.builder().addContactPoint(host);

            if (port > 0) {
                connectionBuilder.withPort(port);
            }
<<<<<<< HEAD

            decoder = new ColumnDecoder(client.describe_keyspaces());
                    
            if (currentKeyspace != null) 
            {
            	try
            	{
            		List<TokenRange> ringInfo = client.describe_ring(currentKeyspace);//collect info in case current node fails
            		for (TokenRange tokenRange : ringInfo) 
            		{
						if (tokenRange.isSetRpc_endpoints())
						{
							otherNodes.addAll(tokenRange.getRpc_endpoints());
						}
						if (otherNodes.size() > 5) break; //enough info incase of failure
					}
            		
            		//remove target node if present
                	otherNodes.remove(socket.getSocket().getInetAddress().getHostAddress());
            	}
                catch (InvalidRequestException e)
                {
                	//silently ignore
                }
            }
=======
>>>>>>> 819dbe04

            if (!StringUtils.isEmpty(username)) {
                connectionBuilder.withCredentials(username, password);
            }

            // configure SSL if specified
            SSLOptions sslOptions = createSSLOptions(props);

            if (sslOptions != null) {
                connectionBuilder.withSSL(sslOptions);
            }

            Cluster cluster = connectionBuilder.build();
            session = cluster.connect();

            // if keyspace was specified - use it
            if (!session.isClosed() && !StringUtils.isEmpty(currentKeyspace)) {
                session.execute(String.format("USE %s;", currentKeyspace));
            }

        } catch (Exception e){
            String msg = String.format("Connection Fails to %s: %s", currentHost, e.toString());
            logger.error(msg, e);
            throw new SQLException(msg, e);
        }
<<<<<<< HEAD
    }
    
    private void createSocketWIthTransportAndClient(String host, int port) throws TException 
    {
        socket = new TSocket(host, port);
        transport = new TFramedTransport(socket);
        TProtocol protocol = new TBinaryProtocol(transport);
        client = new Cassandra.Client(protocol);
        socket.open();
        
        try
        {
	        if (currentKeyspace != null) 
	        {
	        	client.set_keyspace(currentKeyspace);
	        }
		} 
        catch (InvalidRequestException e) 
        {
			//should never happen
		}
	}

	// get the Major portion of a string like : Major.minor.patch where 2 is the default
    private final int getMajor(String version)
=======

    }

    private static SSLOptions createSSLOptions(Properties properties)
    {
        String storePath = properties.getProperty(TAG_TRUST_STORE);
        String storePass = properties.getProperty(TAG_TRUST_PASSWORD);

        if ((storePath != null) && (storePass != null))
        {
            SSLContext context;
            try
            {
                context = getSSLContext(storePath, storePass);

                return new SSLOptions(context, SSLOptions.DEFAULT_SSL_CIPHER_SUITES);

            }
            catch (UnrecoverableKeyException xk) {
                logger.error("Key Fails for Trust Store: " + storePath, xk);
            } catch (KeyManagementException mx) {
                logger.error("Key Management Error for Trust Store: " + storePath, mx);
            } catch (NoSuchAlgorithmException nx) {
                logger.error("Algorithm Not Found for Trust Store: " + storePath, nx);
            } catch (KeyStoreException kx) {
                logger.error("Key Store Error for Trust Store: " + storePath, kx);
            } catch (CertificateException cx) {
                logger.error("Certificate Error for Trust Store: " + storePath, cx);
            } catch (IOException ix) {
                logger.error("Unable to Read Store Trust Store: " + storePath, ix);
            }

        }

        return null;

    }

    private static SSLContext getSSLContext(String trustPath, String trustPass)
            throws NoSuchAlgorithmException, KeyStoreException, CertificateException, IOException, UnrecoverableKeyException, KeyManagementException {

        FileInputStream tsf = null;
        SSLContext ctx = null;

        try {

            tsf = new FileInputStream(trustPath);
            ctx = SSLContext.getInstance("SSL");

            KeyStore ts = KeyStore.getInstance("JKS");
            ts.load(tsf, trustPass.toCharArray());
            TrustManagerFactory tmf = TrustManagerFactory.getInstance(TrustManagerFactory.getDefaultAlgorithm());
            tmf.init(ts);

            ctx.init(null, tmf.getTrustManagers(), new SecureRandom());

        } catch (Exception e) {
            e.printStackTrace();
        } finally {
            if (tsf != null) {
                try {
                    tsf.close();
                } catch (IOException ix) {
                    logger.warn("Error Closing Trust Store: " + trustPath, ix);
                }
            }

        }

        return ctx;

    }

    /**
     * Get the Major portion of a string like : Major.minor.patch where 2 is the default
     */
    private int getMajor(String version)
>>>>>>> 819dbe04
    {
        int major = 0;
        String[] parts = version.split("\\.");
        try
        {
            major = Integer.valueOf(parts[0]);
        }
        catch (Exception e)
        {
            major = 2;
        }
        return major;
    }
    
    private final void checkNotClosed() throws SQLException
    {
        if (isClosed()) throw new SQLNonTransientConnectionException(WAS_CLOSED_CON);
    }

    public void clearWarnings() throws SQLException
    {
        // This implementation does not support the collection of warnings so clearing is a no-op
        // but it is still an exception to call this on a closed connection.
        checkNotClosed();
    }

    /**
     * On close of connection.
     */
    public synchronized void close() throws SQLException
    {
        // close all statements associated with this connection upon close
        for (Statement statement : statements)
            statement.close();
        statements.clear();
        
        if (isConnected())
        {
            // then disconnect from the transport                
            disconnect();
        }
    }

    public void commit() throws SQLException
    {
        checkNotClosed();
        throw new SQLFeatureNotSupportedException(ALWAYS_AUTOCOMMIT);
    }

    public Statement createStatement() throws SQLException
    {
        checkNotClosed();
        Statement statement = new CassandraStatement(this);
        statements.add(statement);
        return statement;
    }

    public Statement createStatement(int resultSetType, int resultSetConcurrency) throws SQLException
    {
        checkNotClosed();
        Statement statement = new CassandraStatement(this, null, resultSetType, resultSetConcurrency);
        statements.add(statement);
        return statement;
    }

    public Statement createStatement(int resultSetType, int resultSetConcurrency, int resultSetHoldability) throws SQLException
    {
        checkNotClosed();
        Statement statement = new CassandraStatement(this, null, resultSetType, resultSetConcurrency, resultSetHoldability);
        statements.add(statement);
        return statement;
    }

    public boolean getAutoCommit() throws SQLException
    {
        checkNotClosed();
        return autoCommit;
    }

    public Properties getConnectionProps()
    {
        return connectionProps;
    }

    /**
     * Retrieves this <code>Connection</code> object's current catalog name.
     * For Cassandra this is treated as the Cluster name.
     *
     * @return the current catalog name or <code>null</code> if there is none
     * @exception SQLException if a database access error occurs
     * or this method is called on a closed connection
     * @see #setCatalog
     */
    public String getCatalog() throws SQLException
    {
        checkNotClosed();
        return session.getCluster().getClusterName();
    }

    public void setSchema(String schema) throws SQLException
    {
        checkNotClosed();
        currentKeyspace = schema;
    }

    /**
     * Retrieves this <code>Connection</code> object's current schema name.
     * For Cassandra this is the current <i>keyspace</i>.
     *
     * @return the current schema name or <code>null</code> if there is none
     * @exception SQLException if a database access error occurs
     * or this method is called on a closed connection
     * @see #setSchema
     * @since 1.7
     */
    public String getSchema() throws SQLException
    {
        checkNotClosed();
        return session.getLoggedKeyspace();
    }

    public Properties getClientInfo() throws SQLException
    {
        checkNotClosed();
        return clientInfo;
    }

    public String getClientInfo(String label) throws SQLException
    {
        checkNotClosed();
        return clientInfo.getProperty(label);
    }

    public int getHoldability() throws SQLException
    {
        checkNotClosed();
        // the rationale is there are really no commits in Cassandra so no boundary...
        return DEFAULT_HOLDABILITY;
    }

    public DatabaseMetaData getMetaData() throws SQLException
    {
        checkNotClosed();
        return new CassandraDatabaseMetaData(this);
    }

    public int getTransactionIsolation() throws SQLException
    {
        checkNotClosed();
        return transactionIsolation;
    }

    public SQLWarning getWarnings() throws SQLException
    {
        checkNotClosed();
        // the rationale is there are no warnings to return in this implementation...
        return null;
    }

    public synchronized boolean isClosed() throws SQLException
    {

        return !isConnected();
    }

    public boolean isReadOnly() throws SQLException
    {
        checkNotClosed();
        return false;
    }

    /**
     * Returns true if the connection has not been closed and is still valid.
     * @param timeout  Time in seconds to wait for the database verification operation to complete.
     * @return Result is {@code true} if connection is alive or {@code false} if it tries
     *         to verify and times out.
     * @throws SQLTimeoutException
     */
    @Override
    public boolean isValid(int timeout) throws SQLTimeoutException
    {
        return ((session != null) && !session.isClosed());
    }

    public boolean isWrapperFor(Class<?> arg0) throws SQLException
    {
        return false;
    }

    public String nativeSQL(String sql) throws SQLException
    {
        checkNotClosed();
        // the rationale is there are no distinction between grammars in this implementation...
        // so we are just return the input argument
        return sql;
    }

    public CassandraPreparedStatement prepareStatement(String cql) throws SQLException
    {
        return prepareStatement(cql,DEFAULT_TYPE,DEFAULT_CONCURRENCY,DEFAULT_HOLDABILITY);
    }

    public CassandraPreparedStatement prepareStatement(String cql, int rsType) throws SQLException
    {
        return prepareStatement(cql,rsType,DEFAULT_CONCURRENCY,DEFAULT_HOLDABILITY);
    }

    public CassandraPreparedStatement prepareStatement(String cql, int rsType, int rsConcurrency) throws SQLException
    {
        return prepareStatement(cql,rsType,rsConcurrency,DEFAULT_HOLDABILITY);
    }

    public CassandraPreparedStatement prepareStatement(String cql, int rsType, int rsConcurrency, int rsHoldability) throws SQLException
    {
        checkNotClosed();
        CassandraPreparedStatement statement = new CassandraPreparedStatement(this, cql, rsType,rsConcurrency,rsHoldability);
        statements.add(statement);
        return statement;
    }

    public void rollback() throws SQLException
    {
        checkNotClosed();
        throw new SQLFeatureNotSupportedException(ALWAYS_AUTOCOMMIT);
    }

    public void setAutoCommit(boolean autoCommit) throws SQLException
    {
        checkNotClosed();
        if (!autoCommit) throw new SQLFeatureNotSupportedException(ALWAYS_AUTOCOMMIT);
    }

    public void setCatalog(String arg0) throws SQLException
    {
        checkNotClosed();
        // the rationale is there are no catalog name to set in this implementation...
        // so we are "silently ignoring" the request
    }

    public void setClientInfo(Properties props) throws SQLClientInfoException
    {
        // we don't use them but we will happily collect them for now...
        if (props != null) clientInfo = props;
    }

    public void setClientInfo(String key, String value) throws SQLClientInfoException
    {
        // we don't use them but we will happily collect them for now...
        clientInfo.setProperty(key, value);
    }

    public void setHoldability(int arg0) throws SQLException
    {
        checkNotClosed();
        // the rationale is there are no holdability to set in this implementation...
        // so we are "silently ignoring" the request
    }

    public void setReadOnly(boolean arg0) throws SQLException
    {
        checkNotClosed();
        // the rationale is all connections are read/write in the Cassandra implementation...
        // so we are "silently ignoring" the request
    }

    public void setTransactionIsolation(int level) throws SQLException
    {
        checkNotClosed();
        if (level != Connection.TRANSACTION_NONE) throw new SQLFeatureNotSupportedException(NO_TRANSACTIONS);
    }

    public <T> T unwrap(Class<T> iface) throws SQLException
    {
        throw new SQLFeatureNotSupportedException(String.format(NO_INTERFACE, iface.getSimpleName()));
    }

    /**
     * Execute a CQL query.
     *
     * @param queryStr    a CQL query string
<<<<<<< HEAD
     * @param consistencyLevel	the CQL query consistency level
=======
>>>>>>> 819dbe04
     * @param compression query compression to use
     * @param consistencyLevel    the CQL query consistency level
     * @return the query results encoded as a CqlResult structure
     * @throws InvalidRequestException     on poorly constructed or illegal requests
     * @throws UnavailableException        when not all required replicas could be created/read
     * @throws TimedOutException           when a cluster operation timed out
     * @throws SchemaDisagreementException when the client side and server side are at different versions of schema (Thrift)
     * @throws TException                  when there is a error in Thrift processing
     */
<<<<<<< HEAD
    private CqlResult execute(String queryStr, Compression compression, ConsistencyLevel consistencyLevel, int attempt) throws InvalidRequestException, UnavailableException, TimedOutException, SchemaDisagreementException, TException
    {
        currentKeyspace = determineCurrentKeyspace(queryStr, currentKeyspace);

        try
        {
            if (majorCqlVersion==3) return client.execute_cql3_query(Utils.compressQuery(queryStr, compression), compression, consistencyLevel);
            else                    return client.execute_cql_query(Utils.compressQuery(queryStr, compression), compression);
        }
        catch (TException e)
        {
            numFailures++;
            timeOfLastFailure = System.currentTimeMillis();
            if (e instanceof TTransportException && attempt < 3 && knowsMoreNodes())
            {
            	attempt++;
            	connectToOtherNode();
            	return execute(queryStr, compression, consistencyLevel, attempt);
            }
            else
            {
            	throw e;
            }
        }
=======
    protected com.datastax.driver.core.ResultSet execute(String queryStr, Compression compression, ConsistencyLevel consistencyLevel)
    {
        //currentKeyspace = determineCurrentKeyspace(queryStr, currentKeyspace);
        return session.execute(queryStr);
>>>>>>> 819dbe04
    }

    /**
     * Execute a CQL query using the default compression methodology.
     *
     * @param queryStr a CQL query string
     * @param consistencyLevel	the CQL query consistency level
     * @return the query results encoded as a CqlResult structure
     * @throws InvalidRequestException     on poorly constructed or illegal requests
     * @throws UnavailableException        when not all required replicas could be created/read
     * @throws TimedOutException           when a cluster operation timed out
     * @throws SchemaDisagreementException when the client side and server side are at different versions of schema (Thrift)
     * @throws TException                  when there is a error in Thrift processing
     */
<<<<<<< HEAD
    protected CqlResult execute(String queryStr, ConsistencyLevel consistencyLevel)
    		throws InvalidRequestException, UnavailableException, TimedOutException, SchemaDisagreementException, TException
=======
    protected com.datastax.driver.core.ResultSet execute(String queryStr, ConsistencyLevel consistencyLevel)
>>>>>>> 819dbe04
    {
        return execute(queryStr, defaultCompression, consistencyLevel,0);
    }

<<<<<<< HEAD
    protected CqlResult execute(CassandraPreparedStatement cps, List<ByteBuffer> values, ConsistencyLevel consistencyLevel)
    		throws InvalidRequestException, UnavailableException, TimedOutException, SchemaDisagreementException, TException
    {
    	return execute(cps, values, consistencyLevel, 0);
    }
    private CqlResult execute(CassandraPreparedStatement cps, List<ByteBuffer> values, ConsistencyLevel consistencyLevel, int attempt)
    		throws InvalidRequestException, UnavailableException, TimedOutException, SchemaDisagreementException, TException
    {
        try
        {
        	int itemId = cps.getItemId();
            if (majorCqlVersion==3) return client.execute_prepared_cql3_query(itemId, values, consistencyLevel);
            else                    return client.execute_prepared_cql_query(itemId, values);
        }
        catch (TException e)
        {
            numFailures++;
            timeOfLastFailure = System.currentTimeMillis();
            if (e instanceof TTransportException && attempt < 3 && knowsMoreNodes())
            {
            	attempt++;
            	connectToOtherNode();
            	cps.createPreparedResult();//fixup internals
            	return execute(cps, values, consistencyLevel, attempt);
            }
            else
            {
            	throw e;
            }
        }
    }

	private boolean knowsMoreNodes()
	{
		if (otherNodes.size() == 0) 
		{
			return false;
		}
		return true;
	}

    private void connectToOtherNode() throws TException 
    {
    	Iterator<String> it = otherNodes.iterator();
    	if (it.hasNext())
    	{
	    	String newHost = it.next();
	    	it.remove(); //make sure we do not retry incase this one also fails
	    	
	    	int port = Integer.parseInt(connectionProps.getProperty(TAG_PORT_NUMBER));
			createSocketWIthTransportAndClient(newHost, port);
    	}
	}

	protected CqlPreparedResult prepare(String queryStr, Compression compression) throws InvalidRequestException, TException
	{
		return prepare(queryStr, compression, 0);
	}
	private CqlPreparedResult prepare(String queryStr, Compression compression, int attempt) throws InvalidRequestException, TException
    {
        try
        {
            if (majorCqlVersion==3) return client.prepare_cql3_query(Utils.compressQuery(queryStr, compression), compression);
            else                    return client.prepare_cql_query(Utils.compressQuery(queryStr, compression), compression);
        }
        catch (TException e)
        {
            numFailures++;
            timeOfLastFailure = System.currentTimeMillis();
            if (e instanceof TTransportException && attempt < 3 && knowsMoreNodes())
            {
            	attempt++;
            	connectToOtherNode();
            	return prepare(queryStr, compression, attempt);
            }
            else
            {
            	throw e;
            }
        }
=======
//    protected com.datastax.driver.core.ResultSet execute(int itemId, List<ByteBuffer> values, ConsistencyLevel consistencyLevel)
//    {
//        try
//        {
//            if (majorCqlVersion==3) return client.execute_prepared_cql3_query(itemId, values, consistencyLevel);
//            else                    return client.execute_prepared_cql_query(itemId, values);
//        }
//        catch (TException error)
//        {
//            numFailures++;
//            timeOfLastFailure = System.currentTimeMillis();
//            throw error;
//        }
//    }
    
    protected com.datastax.driver.core.PreparedStatement prepare(String queryStr, Compression compression)
    {
        return session.prepare(queryStr);
>>>>>>> 819dbe04
    }
    
    protected com.datastax.driver.core.PreparedStatement prepare(String queryStr)
    {
        return prepare(queryStr, defaultCompression);
    }
    
    /**
     * Remove a Statement from the Open Statements List
     */
    protected boolean removeStatement(Statement statement)
    {
        return statements.remove(statement);
    }
    
    /**
     * Shutdown the remote connection
     */
    protected void disconnect()
    {
        session.close();
    }

    /**
     * Connection state.
     */
    protected boolean isConnected()
    {
        return ((session != null) && !session.isClosed());
    }

    public String toString()
    {
        StringBuilder builder = new StringBuilder();
        builder.append("CassandraConnection [connectionProps=");
        builder.append(connectionProps);
        builder.append("]");
        return builder.toString();
    }

    protected final com.datastax.driver.core.ResultSet execute(BoundStatement boundStatement) {
        return session.execute(boundStatement);
    }
}<|MERGE_RESOLUTION|>--- conflicted
+++ resolved
@@ -20,48 +20,6 @@
  */
 package org.apache.cassandra.cql.jdbc;
 
-<<<<<<< HEAD
-import org.apache.cassandra.thrift.AuthenticationRequest;
-import org.apache.cassandra.thrift.Cassandra;
-import org.apache.cassandra.thrift.Compression;
-import org.apache.cassandra.thrift.ConsistencyLevel;
-import org.apache.cassandra.thrift.CqlPreparedResult;
-import org.apache.cassandra.thrift.CqlResult;
-import org.apache.cassandra.thrift.InvalidRequestException;
-import org.apache.cassandra.thrift.SchemaDisagreementException;
-import org.apache.cassandra.thrift.TimedOutException;
-import org.apache.cassandra.thrift.TokenRange;
-import org.apache.cassandra.thrift.UnavailableException;
-import org.apache.thrift.TException;
-import org.apache.thrift.protocol.TBinaryProtocol;
-import org.apache.thrift.protocol.TProtocol;
-import org.apache.thrift.transport.TFramedTransport;
-import org.apache.thrift.transport.TSocket;
-import org.apache.thrift.transport.TTransport;
-import org.apache.thrift.transport.TTransportException;
-import org.slf4j.Logger;
-import org.slf4j.LoggerFactory;
-
-import java.nio.ByteBuffer;
-import java.sql.Connection;
-import java.sql.DatabaseMetaData;
-import java.sql.PreparedStatement;
-import java.sql.SQLClientInfoException;
-import java.sql.SQLException;
-import java.sql.SQLFeatureNotSupportedException;
-import java.sql.SQLNonTransientConnectionException;
-import java.sql.SQLSyntaxErrorException;
-import java.sql.SQLTimeoutException;
-import java.sql.SQLWarning;
-import java.sql.Statement;
-import java.util.HashMap;
-import java.util.HashSet;
-import java.util.Iterator;
-import java.util.List;
-import java.util.Map;
-import java.util.Properties;
-import java.util.Set;
-=======
 import com.datastax.driver.core.*;
 import org.apache.cassandra.thrift.*;
 import org.apache.cassandra.thrift.ConsistencyLevel;
@@ -80,32 +38,12 @@
 import java.sql.PreparedStatement;
 import java.sql.Statement;
 import java.util.*;
->>>>>>> 819dbe04
 import java.util.concurrent.ConcurrentSkipListSet;
 
 import static org.apache.cassandra.cql.jdbc.CassandraResultSet.DEFAULT_CONCURRENCY;
 import static org.apache.cassandra.cql.jdbc.CassandraResultSet.DEFAULT_HOLDABILITY;
 import static org.apache.cassandra.cql.jdbc.CassandraResultSet.DEFAULT_TYPE;
-<<<<<<< HEAD
-import static org.apache.cassandra.cql.jdbc.Utils.ALWAYS_AUTOCOMMIT;
-import static org.apache.cassandra.cql.jdbc.Utils.BAD_TIMEOUT;
-import static org.apache.cassandra.cql.jdbc.Utils.NO_INTERFACE;
-import static org.apache.cassandra.cql.jdbc.Utils.NO_TRANSACTIONS;
-import static org.apache.cassandra.cql.jdbc.Utils.PROTOCOL;
-import static org.apache.cassandra.cql.jdbc.Utils.TAG_ACTIVE_CQL_VERSION;
-import static org.apache.cassandra.cql.jdbc.Utils.TAG_CONSISTENCY_LEVEL;
-import static org.apache.cassandra.cql.jdbc.Utils.TAG_CQL_VERSION;
-import static org.apache.cassandra.cql.jdbc.Utils.TAG_DATABASE_NAME;
-import static org.apache.cassandra.cql.jdbc.Utils.TAG_PASSWORD;
-import static org.apache.cassandra.cql.jdbc.Utils.TAG_PORT_NUMBER;
-import static org.apache.cassandra.cql.jdbc.Utils.TAG_SERVER_NAME;
-import static org.apache.cassandra.cql.jdbc.Utils.TAG_USER;
-import static org.apache.cassandra.cql.jdbc.Utils.WAS_CLOSED_CON;
-import static org.apache.cassandra.cql.jdbc.Utils.createSubName;
-import static org.apache.cassandra.cql.jdbc.Utils.determineCurrentKeyspace;
-=======
 import static org.apache.cassandra.cql.jdbc.Utils.*;
->>>>>>> 819dbe04
 
 
 /**
@@ -145,19 +83,6 @@
      */
     private Set<Statement> statements = new ConcurrentSkipListSet<Statement>();
 
-<<<<<<< HEAD
-	/**
-     * Ohter node info for defined keyspace, null if no keyspace is provided
-     */
-	private Set<String> otherNodes = new HashSet<String>();
-
-	/**
-     * remote connection fields
-     */
-    private Cassandra.Client client;
-    private TTransport transport;
-    private TSocket socket;
-=======
     /**
      * Cassandra 3.x Session
      */
@@ -166,7 +91,6 @@
     // TODO: DEPRECATE
     //private Cassandra.Client client;
     //private TTransport transport;
->>>>>>> 819dbe04
 
     protected long timeOfLastFailure = 0;
     protected int numFailures = 0;
@@ -178,10 +102,7 @@
     protected TreeSet<String> hostListBackup;
     int majorCqlVersion;
 
-<<<<<<< HEAD
-=======
     //private TSocket socket;
->>>>>>> 819dbe04
     
     PreparedStatement isAlive = null;
     
@@ -201,31 +122,6 @@
         clientInfo = new Properties();
 
         url = PROTOCOL + createSubName(props);
-<<<<<<< HEAD
-        try
-        {
-            String host = props.getProperty(TAG_SERVER_NAME);
-            int port = Integer.parseInt(props.getProperty(TAG_PORT_NUMBER));
-            currentKeyspace = props.getProperty(TAG_DATABASE_NAME);
-            username = props.getProperty(TAG_USER);
-            String password = props.getProperty(TAG_PASSWORD);
-            String version = props.getProperty(TAG_CQL_VERSION,DEFAULT_CQL_VERSION);
-            connectionProps.setProperty(TAG_ACTIVE_CQL_VERSION, version);
-            majorCqlVersion = getMajor(version);
-            defaultConsistencyLevel = ConsistencyLevel.valueOf(props.getProperty(TAG_CONSISTENCY_LEVEL,ConsistencyLevel.ONE.name()));
-
-            createSocketWIthTransportAndClient(host, port);
-            
-            cluster = client.describe_cluster_name();
-
-            if (username != null)
-            {
-                Map<String, String> credentials = new HashMap<String, String>();
-                credentials.put("username", username);
-                if (password != null) credentials.put("password", password);
-                AuthenticationRequest areq = new AuthenticationRequest(credentials);
-                client.login(areq);
-=======
 
         String[] hosts = {};
         String host = props.getProperty(TAG_SERVER_NAME);
@@ -256,7 +152,6 @@
             }else{
                 hosts = new String[1];
                 hosts[0] = host;
->>>>>>> 819dbe04
             }
 
             Random rand = new Random();
@@ -269,34 +164,6 @@
             if (port > 0) {
                 connectionBuilder.withPort(port);
             }
-<<<<<<< HEAD
-
-            decoder = new ColumnDecoder(client.describe_keyspaces());
-                    
-            if (currentKeyspace != null) 
-            {
-            	try
-            	{
-            		List<TokenRange> ringInfo = client.describe_ring(currentKeyspace);//collect info in case current node fails
-            		for (TokenRange tokenRange : ringInfo) 
-            		{
-						if (tokenRange.isSetRpc_endpoints())
-						{
-							otherNodes.addAll(tokenRange.getRpc_endpoints());
-						}
-						if (otherNodes.size() > 5) break; //enough info incase of failure
-					}
-            		
-            		//remove target node if present
-                	otherNodes.remove(socket.getSocket().getInetAddress().getHostAddress());
-            	}
-                catch (InvalidRequestException e)
-                {
-                	//silently ignore
-                }
-            }
-=======
->>>>>>> 819dbe04
 
             if (!StringUtils.isEmpty(username)) {
                 connectionBuilder.withCredentials(username, password);
@@ -322,33 +189,6 @@
             logger.error(msg, e);
             throw new SQLException(msg, e);
         }
-<<<<<<< HEAD
-    }
-    
-    private void createSocketWIthTransportAndClient(String host, int port) throws TException 
-    {
-        socket = new TSocket(host, port);
-        transport = new TFramedTransport(socket);
-        TProtocol protocol = new TBinaryProtocol(transport);
-        client = new Cassandra.Client(protocol);
-        socket.open();
-        
-        try
-        {
-	        if (currentKeyspace != null) 
-	        {
-	        	client.set_keyspace(currentKeyspace);
-	        }
-		} 
-        catch (InvalidRequestException e) 
-        {
-			//should never happen
-		}
-	}
-
-	// get the Major portion of a string like : Major.minor.patch where 2 is the default
-    private final int getMajor(String version)
-=======
 
     }
 
@@ -426,7 +266,6 @@
      * Get the Major portion of a string like : Major.minor.patch where 2 is the default
      */
     private int getMajor(String version)
->>>>>>> 819dbe04
     {
         int major = 0;
         String[] parts = version.split("\\.");
@@ -707,10 +546,6 @@
      * Execute a CQL query.
      *
      * @param queryStr    a CQL query string
-<<<<<<< HEAD
-     * @param consistencyLevel	the CQL query consistency level
-=======
->>>>>>> 819dbe04
      * @param compression query compression to use
      * @param consistencyLevel    the CQL query consistency level
      * @return the query results encoded as a CqlResult structure
@@ -720,37 +555,10 @@
      * @throws SchemaDisagreementException when the client side and server side are at different versions of schema (Thrift)
      * @throws TException                  when there is a error in Thrift processing
      */
-<<<<<<< HEAD
-    private CqlResult execute(String queryStr, Compression compression, ConsistencyLevel consistencyLevel, int attempt) throws InvalidRequestException, UnavailableException, TimedOutException, SchemaDisagreementException, TException
-    {
-        currentKeyspace = determineCurrentKeyspace(queryStr, currentKeyspace);
-
-        try
-        {
-            if (majorCqlVersion==3) return client.execute_cql3_query(Utils.compressQuery(queryStr, compression), compression, consistencyLevel);
-            else                    return client.execute_cql_query(Utils.compressQuery(queryStr, compression), compression);
-        }
-        catch (TException e)
-        {
-            numFailures++;
-            timeOfLastFailure = System.currentTimeMillis();
-            if (e instanceof TTransportException && attempt < 3 && knowsMoreNodes())
-            {
-            	attempt++;
-            	connectToOtherNode();
-            	return execute(queryStr, compression, consistencyLevel, attempt);
-            }
-            else
-            {
-            	throw e;
-            }
-        }
-=======
     protected com.datastax.driver.core.ResultSet execute(String queryStr, Compression compression, ConsistencyLevel consistencyLevel)
     {
         //currentKeyspace = determineCurrentKeyspace(queryStr, currentKeyspace);
         return session.execute(queryStr);
->>>>>>> 819dbe04
     }
 
     /**
@@ -765,98 +573,11 @@
      * @throws SchemaDisagreementException when the client side and server side are at different versions of schema (Thrift)
      * @throws TException                  when there is a error in Thrift processing
      */
-<<<<<<< HEAD
-    protected CqlResult execute(String queryStr, ConsistencyLevel consistencyLevel)
-    		throws InvalidRequestException, UnavailableException, TimedOutException, SchemaDisagreementException, TException
-=======
     protected com.datastax.driver.core.ResultSet execute(String queryStr, ConsistencyLevel consistencyLevel)
->>>>>>> 819dbe04
-    {
-        return execute(queryStr, defaultCompression, consistencyLevel,0);
-    }
-
-<<<<<<< HEAD
-    protected CqlResult execute(CassandraPreparedStatement cps, List<ByteBuffer> values, ConsistencyLevel consistencyLevel)
-    		throws InvalidRequestException, UnavailableException, TimedOutException, SchemaDisagreementException, TException
-    {
-    	return execute(cps, values, consistencyLevel, 0);
-    }
-    private CqlResult execute(CassandraPreparedStatement cps, List<ByteBuffer> values, ConsistencyLevel consistencyLevel, int attempt)
-    		throws InvalidRequestException, UnavailableException, TimedOutException, SchemaDisagreementException, TException
-    {
-        try
-        {
-        	int itemId = cps.getItemId();
-            if (majorCqlVersion==3) return client.execute_prepared_cql3_query(itemId, values, consistencyLevel);
-            else                    return client.execute_prepared_cql_query(itemId, values);
-        }
-        catch (TException e)
-        {
-            numFailures++;
-            timeOfLastFailure = System.currentTimeMillis();
-            if (e instanceof TTransportException && attempt < 3 && knowsMoreNodes())
-            {
-            	attempt++;
-            	connectToOtherNode();
-            	cps.createPreparedResult();//fixup internals
-            	return execute(cps, values, consistencyLevel, attempt);
-            }
-            else
-            {
-            	throw e;
-            }
-        }
-    }
-
-	private boolean knowsMoreNodes()
-	{
-		if (otherNodes.size() == 0) 
-		{
-			return false;
-		}
-		return true;
-	}
-
-    private void connectToOtherNode() throws TException 
-    {
-    	Iterator<String> it = otherNodes.iterator();
-    	if (it.hasNext())
-    	{
-	    	String newHost = it.next();
-	    	it.remove(); //make sure we do not retry incase this one also fails
-	    	
-	    	int port = Integer.parseInt(connectionProps.getProperty(TAG_PORT_NUMBER));
-			createSocketWIthTransportAndClient(newHost, port);
-    	}
-	}
-
-	protected CqlPreparedResult prepare(String queryStr, Compression compression) throws InvalidRequestException, TException
-	{
-		return prepare(queryStr, compression, 0);
-	}
-	private CqlPreparedResult prepare(String queryStr, Compression compression, int attempt) throws InvalidRequestException, TException
-    {
-        try
-        {
-            if (majorCqlVersion==3) return client.prepare_cql3_query(Utils.compressQuery(queryStr, compression), compression);
-            else                    return client.prepare_cql_query(Utils.compressQuery(queryStr, compression), compression);
-        }
-        catch (TException e)
-        {
-            numFailures++;
-            timeOfLastFailure = System.currentTimeMillis();
-            if (e instanceof TTransportException && attempt < 3 && knowsMoreNodes())
-            {
-            	attempt++;
-            	connectToOtherNode();
-            	return prepare(queryStr, compression, attempt);
-            }
-            else
-            {
-            	throw e;
-            }
-        }
-=======
+    {
+        return execute(queryStr, defaultCompression, consistencyLevel);
+    }
+
 //    protected com.datastax.driver.core.ResultSet execute(int itemId, List<ByteBuffer> values, ConsistencyLevel consistencyLevel)
 //    {
 //        try
@@ -875,7 +596,6 @@
     protected com.datastax.driver.core.PreparedStatement prepare(String queryStr, Compression compression)
     {
         return session.prepare(queryStr);
->>>>>>> 819dbe04
     }
     
     protected com.datastax.driver.core.PreparedStatement prepare(String queryStr)
