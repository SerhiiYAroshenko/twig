/*
 * 
 * Licensed to the Apache Software Foundation (ASF) under one
 * or more contributor license agreements.  See the NOTICE file
 * distributed with this work for additional information
 * regarding copyright ownership.  The ASF licenses this file
 * to you under the Apache License, Version 2.0 (the
 * "License"); you may not use this file except in compliance
 * with the License.  You may obtain a copy of the License at
 * 
 *   http://www.apache.org/licenses/LICENSE-2.0
 * 
 * Unless required by applicable law or agreed to in writing,
 * software distributed under the License is distributed on an
 * "AS IS" BASIS, WITHOUT WARRANTIES OR CONDITIONS OF ANY
 * KIND, either express or implied.  See the License for the
 * specific language governing permissions and limitations
 * under the License.
 * 
 */
package org.apache.cassandra.cql.jdbc;

import org.apache.cassandra.thrift.AuthenticationRequest;
import org.apache.cassandra.thrift.Cassandra;
import org.apache.cassandra.thrift.Compression;
import org.apache.cassandra.thrift.ConsistencyLevel;
import org.apache.cassandra.thrift.CqlPreparedResult;
import org.apache.cassandra.thrift.CqlResult;
import org.apache.cassandra.thrift.InvalidRequestException;
import org.apache.cassandra.thrift.SchemaDisagreementException;
import org.apache.cassandra.thrift.TimedOutException;
import org.apache.cassandra.thrift.TokenRange;
import org.apache.cassandra.thrift.UnavailableException;
import org.apache.thrift.TException;
import org.apache.thrift.protocol.TBinaryProtocol;
import org.apache.thrift.protocol.TProtocol;
import org.apache.thrift.transport.TFramedTransport;
import org.apache.thrift.transport.TSocket;
import org.apache.thrift.transport.TTransport;
import org.apache.thrift.transport.TTransportException;
import org.slf4j.Logger;
import org.slf4j.LoggerFactory;

import java.nio.ByteBuffer;
<<<<<<< HEAD
import java.sql.*;
import java.util.Calendar;
import java.util.GregorianCalendar;
=======
import java.sql.Connection;
import java.sql.DatabaseMetaData;
import java.sql.PreparedStatement;
import java.sql.SQLClientInfoException;
import java.sql.SQLException;
import java.sql.SQLFeatureNotSupportedException;
import java.sql.SQLNonTransientConnectionException;
import java.sql.SQLSyntaxErrorException;
import java.sql.SQLTimeoutException;
import java.sql.SQLWarning;
import java.sql.Statement;
>>>>>>> 9ac87c6c
import java.util.HashMap;
import java.util.HashSet;
import java.util.Iterator;
import java.util.List;
import java.util.Map;
import java.util.Properties;
import java.util.Random;
import java.util.Set;
import java.util.TreeSet;
import java.util.concurrent.ConcurrentSkipListSet;

import static org.apache.cassandra.cql.jdbc.CassandraResultSet.DEFAULT_CONCURRENCY;
import static org.apache.cassandra.cql.jdbc.CassandraResultSet.DEFAULT_HOLDABILITY;
import static org.apache.cassandra.cql.jdbc.CassandraResultSet.DEFAULT_TYPE;
import static org.apache.cassandra.cql.jdbc.Utils.ALWAYS_AUTOCOMMIT;
import static org.apache.cassandra.cql.jdbc.Utils.BAD_TIMEOUT;
import static org.apache.cassandra.cql.jdbc.Utils.NO_INTERFACE;
import static org.apache.cassandra.cql.jdbc.Utils.NO_TRANSACTIONS;
import static org.apache.cassandra.cql.jdbc.Utils.PROTOCOL;
import static org.apache.cassandra.cql.jdbc.Utils.TAG_ACTIVE_CQL_VERSION;
import static org.apache.cassandra.cql.jdbc.Utils.TAG_CONSISTENCY_LEVEL;
import static org.apache.cassandra.cql.jdbc.Utils.TAG_CQL_VERSION;
import static org.apache.cassandra.cql.jdbc.Utils.TAG_DATABASE_NAME;
import static org.apache.cassandra.cql.jdbc.Utils.TAG_PASSWORD;
import static org.apache.cassandra.cql.jdbc.Utils.TAG_PORT_NUMBER;
import static org.apache.cassandra.cql.jdbc.Utils.TAG_SERVER_NAME;
import static org.apache.cassandra.cql.jdbc.Utils.TAG_USER;
import static org.apache.cassandra.cql.jdbc.Utils.WAS_CLOSED_CON;
import static org.apache.cassandra.cql.jdbc.Utils.createSubName;
import static org.apache.cassandra.cql.jdbc.Utils.determineCurrentKeyspace;


/**
 * Implementation class for {@link Connection}.
 */
class CassandraConnection extends AbstractConnection implements Connection
{

    private static final Logger logger = LoggerFactory.getLogger(CassandraConnection.class);
    public static Integer roundRobinIndex;
    static final String IS_VALID_CQLQUERY_2_0_0 = "SELECT COUNT(1) FROM system.Versions WHERE component = 'cql';";
    static final String IS_VALID_CQLQUERY_3_0_0 = "SELECT COUNT(1) FROM system.\"Versions\" WHERE component = 'cql';";
    
    public static final int DB_MAJOR_VERSION = 1;
    public static final int DB_MINOR_VERSION = 2;
    public static final String DB_PRODUCT_NAME = "Cassandra";
    public static final String DEFAULT_CQL_VERSION = "3.0.0";

    public static Compression defaultCompression = Compression.GZIP;

    private final boolean autoCommit = true;

    private final int transactionIsolation = Connection.TRANSACTION_NONE;

    /**
     * Connection Properties
     */
    private Properties connectionProps;

    /**
     * Client Info Properties (currently unused)
     */
    private Properties clientInfo = new Properties();

    /**
     * Set of all Statements that have been created by this connection
     */
    private Set<Statement> statements = new ConcurrentSkipListSet<Statement>();

	/**
     * Ohter node info for defined keyspace, null if no keyspace is provided
     */
	private Set<String> otherNodes = new HashSet<String>();

	/**
     * remote connection fields
     */
    private Cassandra.Client client;
    private TTransport transport;
    private TSocket socket;

    protected long timeOfLastFailure = 0;
    protected int numFailures = 0;
    protected String username = null;
    protected String url = null;
    protected String cluster;//current catalog
    protected String currentKeyspace;//current schema
    protected TreeSet<String> hostListPrimary;
    protected TreeSet<String> hostListBackup;
    int majorCqlVersion;
    ColumnDecoder decoder;

    
    PreparedStatement isAlive = null;
    
    private String currentCqlVersion;
    
    ConsistencyLevel defaultConsistencyLevel;

    /**
     * Instantiates a new CassandraConnection.
     */
    public CassandraConnection(Properties props) throws SQLException
    {
    	Calendar now = new GregorianCalendar();
    	hostListPrimary = new TreeSet<String>();
    	hostListBackup = new TreeSet<String>();
        connectionProps = (Properties)props.clone();
        clientInfo = new Properties();
        url = PROTOCOL + createSubName(props);
        try
        {
        	String[] hosts = {}; 
            String host = props.getProperty(TAG_SERVER_NAME);           
            int port = Integer.parseInt(props.getProperty(TAG_PORT_NUMBER));
            int connectionRetries = Integer.parseInt(props.getProperty(TAG_CONNECTION_RETRIES,"10"));
            currentKeyspace = props.getProperty(TAG_DATABASE_NAME);
            username = props.getProperty(TAG_USER);
            String password = props.getProperty(TAG_PASSWORD);
            String version = props.getProperty(TAG_CQL_VERSION,DEFAULT_CQL_VERSION);
            String primaryDc = props.getProperty(TAG_PRIMARY_DC,"");
            String backupDc = props.getProperty(TAG_BACKUP_DC,"");
            connectionProps.setProperty(TAG_ACTIVE_CQL_VERSION, version);
            majorCqlVersion = getMajor(version);
            defaultConsistencyLevel = ConsistencyLevel.valueOf(props.getProperty(TAG_CONSISTENCY_LEVEL,ConsistencyLevel.ONE.name()));
<<<<<<< HEAD
            boolean connected=false;            
            int retries=0;
            // dealing with multiple hosts passed as seeds in the JDBC URL : jdbc:cassandra://lyn4e900.tlt--lyn4e901.tlt--lyn4e902.tlt:9160/fluks
            // in this phase we get the list of all the nodes of the cluster
            String currentHost ="";
            while(!connected && retries<10){
            	try{
		            if(host.contains("--")){
		            	hosts = new String[host.split("--").length];
		            	int i=0;
		            	for(String h:host.split("--")){
		            		hosts[i]=h;
		            		i++;
		            	}
		            }else{
		            	hosts = new String[1];
		            	hosts[0] = host;
		            }
		            
		            Random rand = new Random();  
		            
		            currentHost = hosts[rand.nextInt( hosts.length)];
		            logger.debug("Chosen seed : " + currentHost);
		            socket = new TSocket(currentHost, port);
		            transport = new TFramedTransport(socket);
		            TProtocol protocol = new TBinaryProtocol(transport);
		            client = new Cassandra.Client(protocol);
		            socket.open();
		            connected = true;
            	}catch(Exception e){
            		logger.error("Connexion impossible au serveur " + currentHost + " : " + e.toString());
            		retries++;
            	}
	            
            }
=======

            createSocketWIthTransportAndClient(host, port);
>>>>>>> 9ac87c6c
            
            cluster = client.describe_cluster_name();
            List<TokenRange> ring =null;
            boolean gotRing=false;
            try{
            	ring = client.describe_ring(currentKeyspace);
            	gotRing=true;
            }catch(Exception e){
            	logger.warn("Couldn't get ring description for keyspace " + currentKeyspace + "... trying to connect to first host");
            }
            if(gotRing){
	            int i = 0;
	            for(TokenRange range:ring){
	            	List<EndpointDetails> endpoints = range.getEndpoint_details();
	            	for(EndpointDetails endpoint:endpoints){
	            		if(!primaryDc.equals("")){
	            			if(backupDc.equals(endpoint.getDatacenter())){
	            				hostListBackup.add(endpoint.getHost());
	            			}
	            			if(primaryDc.equals(endpoint.getDatacenter())){
	            				hostListPrimary.add(endpoint.getHost());
	            			}
	            		}else{
	            			hostListPrimary.add(endpoint.getHost());
	            		}
	            	}
	            }
	
	            socket.close();
	            transport.close();
	                                    
	            logger.debug("Primary : " + hostListPrimary);
	            logger.debug("Backup : " + hostListBackup);
	            connected = tryToConnect(hostListPrimary,port,version,password,connectionRetries);
	            if(!connected){
	            	connected = tryToConnect(hostListBackup,port,version,password,connectionRetries);
	            }
	            if(!connected){
	            	throw new SQLNonTransientConnectionException("All connections attempt have failed. Please check your JDBC url and server status.");
	            }
            }else{
            	hostListPrimary.add(hosts[0]);
            	connected = tryToConnect(hostListPrimary,port,version,password,connectionRetries);
            }
<<<<<<< HEAD
            
            
            
=======

>>>>>>> 9ac87c6c
            decoder = new ColumnDecoder(client.describe_keyspaces());
                    
            if (currentKeyspace != null) 
            {
            	try
            	{
            		List<TokenRange> ringInfo = client.describe_ring(currentKeyspace);//collect info in case current node fails
            		for (TokenRange tokenRange : ringInfo) 
            		{
						if (tokenRange.isSetRpc_endpoints())
						{
							otherNodes.addAll(tokenRange.getRpc_endpoints());
						}
						if (otherNodes.size() > 5) break; //enough info incase of failure
					}
            		
            		//remove target node if present
                	otherNodes.remove(socket.getSocket().getInetAddress().getHostAddress());
            	}
                catch (InvalidRequestException e)
                {
                	//silently ignore
                }
            }

            Object[] args = {host, port,currentKeyspace,cluster,version, defaultConsistencyLevel.name()};
            logger.debug("Connected to {}:{} in Cluster '{}' using Keyspace '{}', CQL version '{}' and Consistency level {}",args);
            Calendar then = new GregorianCalendar();
            logger.debug("Connection took " + (then.getTimeInMillis() - now.getTimeInMillis()) + "ms");                   
        }
        catch (InvalidRequestException e)
        {
            throw new SQLSyntaxErrorException(e);
        }
        catch (TException e)
        {
            throw new SQLNonTransientConnectionException(e);
        }
<<<<<<< HEAD
        /*catch (AuthenticationException e)
        {
            throw new SQLInvalidAuthorizationSpecException(e);
        }
        catch (AuthorizationException e)
        {
            throw new SQLInvalidAuthorizationSpecException(e);
        }*/
=======
>>>>>>> 9ac87c6c
    }
    
    private void createSocketWIthTransportAndClient(String host, int port) throws TException 
    {
        socket = new TSocket(host, port);
        transport = new TFramedTransport(socket);
        TProtocol protocol = new TBinaryProtocol(transport);
        client = new Cassandra.Client(protocol);
        socket.open();
        
        try
        {
	        if (currentKeyspace != null) 
	        {
	        	client.set_keyspace(currentKeyspace);
	        }
		} 
        catch (InvalidRequestException e) 
        {
			//should never happen
		}
	}

	// get the Major portion of a string like : Major.minor.patch where 2 is the default
    private final int getMajor(String version)
    {
        int major = 0;
        String[] parts = version.split("\\.");
        try
        {
            major = Integer.valueOf(parts[0]);
        }
        catch (Exception e)
        {
            major = 2;
        }
        return major;
    }
    
    private final void checkNotClosed() throws SQLException
    {
        if (isClosed()) throw new SQLNonTransientConnectionException(WAS_CLOSED_CON);
    }

    public void clearWarnings() throws SQLException
    {
        // This implementation does not support the collection of warnings so clearing is a no-op
        // but it is still an exception to call this on a closed connection.
        checkNotClosed();
    }

    /**
     * On close of connection.
     */
    public synchronized void close() throws SQLException
    {
        // close all statements associated with this connection upon close
        for (Statement statement : statements)
            statement.close();
        statements.clear();
        
        if (isConnected())
        {
            // then disconnect from the transport                
            disconnect();
        }
    }

    public void commit() throws SQLException
    {
        checkNotClosed();
        throw new SQLFeatureNotSupportedException(ALWAYS_AUTOCOMMIT);
    }

    public Statement createStatement() throws SQLException
    {
        checkNotClosed();
        Statement statement = new CassandraStatement(this);
        statements.add(statement);
        return statement;
    }

    public Statement createStatement(int resultSetType, int resultSetConcurrency) throws SQLException
    {
        checkNotClosed();
        Statement statement = new CassandraStatement(this, null, resultSetType, resultSetConcurrency);
        statements.add(statement);
        return statement;
    }

    public Statement createStatement(int resultSetType, int resultSetConcurrency, int resultSetHoldability) throws SQLException
    {
        checkNotClosed();
        Statement statement = new CassandraStatement(this, null, resultSetType, resultSetConcurrency, resultSetHoldability);
        statements.add(statement);
        return statement;
    }

    public boolean getAutoCommit() throws SQLException
    {
        checkNotClosed();
        return autoCommit;
    }

    public Properties getConnectionProps()
    {
        return connectionProps;
    }

    public String getCatalog() throws SQLException
    {
        checkNotClosed();
        return cluster;
    }

    public void setSchema(String schema) throws SQLException
    {
        checkNotClosed();
        currentKeyspace = schema;
    }

    public String getSchema() throws SQLException
    {
        checkNotClosed();
        return currentKeyspace;
    }

    public Properties getClientInfo() throws SQLException
    {
        checkNotClosed();
        return clientInfo;
    }

    public String getClientInfo(String label) throws SQLException
    {
        checkNotClosed();
        return clientInfo.getProperty(label);
    }

    public int getHoldability() throws SQLException
    {
        checkNotClosed();
        // the rationale is there are really no commits in Cassandra so no boundary...
        return DEFAULT_HOLDABILITY;
    }

    public DatabaseMetaData getMetaData() throws SQLException
    {
        checkNotClosed();
        return new CassandraDatabaseMetaData(this);
    }

    public int getTransactionIsolation() throws SQLException
    {
        checkNotClosed();
        return transactionIsolation;
    }

    public SQLWarning getWarnings() throws SQLException
    {
        checkNotClosed();
        // the rationale is there are no warnings to return in this implementation...
        return null;
    }

    public synchronized boolean isClosed() throws SQLException
    {

        return !isConnected();
    }

    public boolean isReadOnly() throws SQLException
    {
        checkNotClosed();
        return false;
    }

    public boolean isValid(int timeout) throws SQLTimeoutException
    {
        if (timeout < 0) throw new SQLTimeoutException(BAD_TIMEOUT);

        // set timeout
        socket.setTimeout(timeout * 1000);

        try
        {
        	if (isClosed()) {
        		return false;
        	}
        	
            if (isAlive == null)
            {
                isAlive = prepareStatement(currentCqlVersion == "2.0.0" ? IS_VALID_CQLQUERY_2_0_0 : IS_VALID_CQLQUERY_3_0_0);
            }
            // the result is not important
            isAlive.executeQuery().close();
        }
        catch (SQLException e)
        {
        	return false;
        }
        finally {
            // reset timeout
            socket.setTimeout(0);
        }

        return true;
    }

    public boolean isWrapperFor(Class<?> arg0) throws SQLException
    {
        return false;
    }

    public String nativeSQL(String sql) throws SQLException
    {
        checkNotClosed();
        // the rationale is there are no distinction between grammars in this implementation...
        // so we are just return the input argument
        return sql;
    }

    public CassandraPreparedStatement prepareStatement(String cql) throws SQLException
    {
        return prepareStatement(cql,DEFAULT_TYPE,DEFAULT_CONCURRENCY,DEFAULT_HOLDABILITY);
    }

    public CassandraPreparedStatement prepareStatement(String cql, int rsType) throws SQLException
    {
        return prepareStatement(cql,rsType,DEFAULT_CONCURRENCY,DEFAULT_HOLDABILITY);
    }

    public CassandraPreparedStatement prepareStatement(String cql, int rsType, int rsConcurrency) throws SQLException
    {
        return prepareStatement(cql,rsType,rsConcurrency,DEFAULT_HOLDABILITY);
    }

    public CassandraPreparedStatement prepareStatement(String cql, int rsType, int rsConcurrency, int rsHoldability) throws SQLException
    {
        checkNotClosed();
        CassandraPreparedStatement statement = new CassandraPreparedStatement(this, cql, rsType,rsConcurrency,rsHoldability);
        statements.add(statement);
        return statement;
    }

    public void rollback() throws SQLException
    {
        checkNotClosed();
        throw new SQLFeatureNotSupportedException(ALWAYS_AUTOCOMMIT);
    }

    public void setAutoCommit(boolean autoCommit) throws SQLException
    {
        checkNotClosed();
        if (!autoCommit) throw new SQLFeatureNotSupportedException(ALWAYS_AUTOCOMMIT);
    }

    public void setCatalog(String arg0) throws SQLException
    {
        checkNotClosed();
        // the rationale is there are no catalog name to set in this implementation...
        // so we are "silently ignoring" the request
    }

    public void setClientInfo(Properties props) throws SQLClientInfoException
    {
        // we don't use them but we will happily collect them for now...
        if (props != null) clientInfo = props;
    }

    public void setClientInfo(String key, String value) throws SQLClientInfoException
    {
        // we don't use them but we will happily collect them for now...
        clientInfo.setProperty(key, value);
    }

    public void setHoldability(int arg0) throws SQLException
    {
        checkNotClosed();
        // the rationale is there are no holdability to set in this implementation...
        // so we are "silently ignoring" the request
    }

    public void setReadOnly(boolean arg0) throws SQLException
    {
        checkNotClosed();
        // the rationale is all connections are read/write in the Cassandra implementation...
        // so we are "silently ignoring" the request
    }

    public void setTransactionIsolation(int level) throws SQLException
    {
        checkNotClosed();
        if (level != Connection.TRANSACTION_NONE) throw new SQLFeatureNotSupportedException(NO_TRANSACTIONS);
    }

    public <T> T unwrap(Class<T> iface) throws SQLException
    {
        throw new SQLFeatureNotSupportedException(String.format(NO_INTERFACE, iface.getSimpleName()));
    }

    /**
     * Execute a CQL query.
     *
     * @param queryStr    a CQL query string
     * @param consistencyLevel	the CQL query consistency level
     * @param compression query compression to use
     * @return the query results encoded as a CqlResult structure
     * @throws InvalidRequestException     on poorly constructed or illegal requests
     * @throws UnavailableException        when not all required replicas could be created/read
     * @throws TimedOutException           when a cluster operation timed out
     * @throws SchemaDisagreementException when the client side and server side are at different versions of schema (Thrift)
     * @throws TException                  when there is a error in Thrift processing
     */
    private CqlResult execute(String queryStr, Compression compression, ConsistencyLevel consistencyLevel, int attempt) throws InvalidRequestException, UnavailableException, TimedOutException, SchemaDisagreementException, TException
    {
        currentKeyspace = determineCurrentKeyspace(queryStr, currentKeyspace);

        try
        {
            if (majorCqlVersion==3) return client.execute_cql3_query(Utils.compressQuery(queryStr, compression), compression, consistencyLevel);
            else                    return client.execute_cql_query(Utils.compressQuery(queryStr, compression), compression);
        }
        catch (TException e)
        {
            numFailures++;
            timeOfLastFailure = System.currentTimeMillis();
            if (e instanceof TTransportException && attempt < 3 && knowsMoreNodes())
            {
            	attempt++;
            	connectToOtherNode();
            	return execute(queryStr, compression, consistencyLevel, attempt);
            }
            else
            {
            	throw e;
            }
        }
    }

    /**
     * Execute a CQL query using the default compression methodology.
     *
     * @param queryStr a CQL query string
     * @param consistencyLevel	the CQL query consistency level
     * @return the query results encoded as a CqlResult structure
     * @throws InvalidRequestException     on poorly constructed or illegal requests
     * @throws UnavailableException        when not all required replicas could be created/read
     * @throws TimedOutException           when a cluster operation timed out
     * @throws SchemaDisagreementException when the client side and server side are at different versions of schema (Thrift)
     * @throws TException                  when there is a error in Thrift processing
     */
    protected CqlResult execute(String queryStr, ConsistencyLevel consistencyLevel)
    		throws InvalidRequestException, UnavailableException, TimedOutException, SchemaDisagreementException, TException
    {
        return execute(queryStr, defaultCompression, consistencyLevel,0);
    }

    protected CqlResult execute(CassandraPreparedStatement cps, List<ByteBuffer> values, ConsistencyLevel consistencyLevel)
    		throws InvalidRequestException, UnavailableException, TimedOutException, SchemaDisagreementException, TException
    {
    	return execute(cps, values, consistencyLevel, 0);
    }
    private CqlResult execute(CassandraPreparedStatement cps, List<ByteBuffer> values, ConsistencyLevel consistencyLevel, int attempt)
    		throws InvalidRequestException, UnavailableException, TimedOutException, SchemaDisagreementException, TException
    {
        try
        {
        	int itemId = cps.getItemId();
            if (majorCqlVersion==3) return client.execute_prepared_cql3_query(itemId, values, consistencyLevel);
            else                    return client.execute_prepared_cql_query(itemId, values);
        }
        catch (TException e)
        {
            numFailures++;
            timeOfLastFailure = System.currentTimeMillis();
            if (e instanceof TTransportException && attempt < 3 && knowsMoreNodes())
            {
            	attempt++;
            	connectToOtherNode();
            	cps.createPreparedResult();//fixup internals
            	return execute(cps, values, consistencyLevel, attempt);
            }
            else
            {
            	throw e;
            }
        }
    }

	private boolean knowsMoreNodes()
	{
		if (otherNodes.size() == 0) 
		{
			return false;
		}
		return true;
	}

    private void connectToOtherNode() throws TException 
    {
    	Iterator<String> it = otherNodes.iterator();
    	if (it.hasNext())
    	{
	    	String newHost = it.next();
	    	it.remove(); //make sure we do not retry incase this one also fails
	    	
	    	int port = Integer.parseInt(connectionProps.getProperty(TAG_PORT_NUMBER));
			createSocketWIthTransportAndClient(newHost, port);
    	}
	}

	protected CqlPreparedResult prepare(String queryStr, Compression compression) throws InvalidRequestException, TException
	{
		return prepare(queryStr, compression, 0);
	}
	private CqlPreparedResult prepare(String queryStr, Compression compression, int attempt) throws InvalidRequestException, TException
    {
        try
        {
            if (majorCqlVersion==3) return client.prepare_cql3_query(Utils.compressQuery(queryStr, compression), compression);
            else                    return client.prepare_cql_query(Utils.compressQuery(queryStr, compression), compression);
        }
        catch (TException e)
        {
            numFailures++;
            timeOfLastFailure = System.currentTimeMillis();
            if (e instanceof TTransportException && attempt < 3 && knowsMoreNodes())
            {
            	attempt++;
            	connectToOtherNode();
            	return prepare(queryStr, compression, attempt);
            }
            else
            {
            	throw e;
            }
        }
    }
    
    protected CqlPreparedResult prepare(String queryStr) throws InvalidRequestException, TException
    {
        try
        {
            return prepare(queryStr, defaultCompression);
        }
        catch (TException error)
        {
            numFailures++;
            timeOfLastFailure = System.currentTimeMillis();
            throw error;
        }
    }
    
    /**
     * Remove a Statement from the Open Statements List
     */
    protected boolean removeStatement(Statement statement)
    {
        return statements.remove(statement);
    }
    
    /**
     * Shutdown the remote connection
     */
    protected void disconnect()
    {
        transport.close();
    }

    /**
     * Connection state.
     */
    protected boolean isConnected()
    {
        return transport.isOpen();
    }

    public String toString()
    {
        StringBuilder builder = new StringBuilder();
        builder.append("CassandraConnection [connectionProps=");
        builder.append(connectionProps);
        builder.append("]");
        return builder.toString();
    }
    
    private boolean tryToConnect(TreeSet<String> hostList, int port, String version, String password, int nbRetries){
    	// Attempt to connect to one of the hosts passed in the hostList argument
    	try {
    		if(hostList.size()==0){
    			return false;
    		}
			String currentHost="";
			boolean connected = false;
			int retries=0;
			while(!connected && retries<nbRetries){
				try{		            		           
			        Random rand = new Random();
			        
			        if(CassandraConnection.roundRobinIndex==null){
			        	CassandraConnection.roundRobinIndex=rand.nextInt(hostList.size());
			        }else{
			        	CassandraConnection.roundRobinIndex++;
			        }
			        if (CassandraConnection.roundRobinIndex>=hostList.size()){
			        	CassandraConnection.roundRobinIndex=0;
			        }
			        logger.debug("C* RR index = " + CassandraConnection.roundRobinIndex); 
			        
			        //currentHost = hostList.toArray(new String[hostList.size()])[rand.nextInt(hostList.size())];
			        currentHost = hostList.toArray(new String[hostList.size()])[CassandraConnection.roundRobinIndex];
			        
					
			        logger.debug("Retries " + retries + ": " + currentHost);
			        socket = new TSocket(currentHost, port);
			        transport = new TFramedTransport(socket);
			        TProtocol protocol = new TBinaryProtocol(transport);
			        client = new Cassandra.Client(protocol);
			        socket.open();
			        
			        if (username != null)
			        {
			            Map<String, String> credentials = new HashMap<String, String>();
			            credentials.put("username", username);
			            if (password != null) credentials.put("password", password);
			            AuthenticationRequest areq = new AuthenticationRequest(credentials);
			            client.login(areq);
			        }
			        
			        if (majorCqlVersion > 2)
			        {
			            client.set_cql_version(version);
			        }
			        connected = true;
			        logger.debug("C* JDBC connected to : " + currentHost);
				}catch(Exception e){
					logger.error("Impossible to connect to " + currentHost + " : " + e.toString());
					retries++;
				}
			    
			}
			return connected;
		} catch (Exception e) {
			// TODO Auto-generated catch block
			e.printStackTrace();
			return false;
		}
    }
}<|MERGE_RESOLUTION|>--- conflicted
+++ resolved
@@ -42,11 +42,6 @@
 import org.slf4j.LoggerFactory;
 
 import java.nio.ByteBuffer;
-<<<<<<< HEAD
-import java.sql.*;
-import java.util.Calendar;
-import java.util.GregorianCalendar;
-=======
 import java.sql.Connection;
 import java.sql.DatabaseMetaData;
 import java.sql.PreparedStatement;
@@ -58,16 +53,13 @@
 import java.sql.SQLTimeoutException;
 import java.sql.SQLWarning;
 import java.sql.Statement;
->>>>>>> 9ac87c6c
 import java.util.HashMap;
 import java.util.HashSet;
 import java.util.Iterator;
 import java.util.List;
 import java.util.Map;
 import java.util.Properties;
-import java.util.Random;
 import java.util.Set;
-import java.util.TreeSet;
 import java.util.concurrent.ConcurrentSkipListSet;
 
 import static org.apache.cassandra.cql.jdbc.CassandraResultSet.DEFAULT_CONCURRENCY;
@@ -98,7 +90,7 @@
 {
 
     private static final Logger logger = LoggerFactory.getLogger(CassandraConnection.class);
-    public static Integer roundRobinIndex;
+
     static final String IS_VALID_CQLQUERY_2_0_0 = "SELECT COUNT(1) FROM system.Versions WHERE component = 'cql';";
     static final String IS_VALID_CQLQUERY_3_0_0 = "SELECT COUNT(1) FROM system.\"Versions\" WHERE component = 'cql';";
     
@@ -146,8 +138,6 @@
     protected String url = null;
     protected String cluster;//current catalog
     protected String currentKeyspace;//current schema
-    protected TreeSet<String> hostListPrimary;
-    protected TreeSet<String> hostListBackup;
     int majorCqlVersion;
     ColumnDecoder decoder;
 
@@ -163,118 +153,39 @@
      */
     public CassandraConnection(Properties props) throws SQLException
     {
-    	Calendar now = new GregorianCalendar();
-    	hostListPrimary = new TreeSet<String>();
-    	hostListBackup = new TreeSet<String>();
         connectionProps = (Properties)props.clone();
         clientInfo = new Properties();
         url = PROTOCOL + createSubName(props);
         try
         {
-        	String[] hosts = {}; 
-            String host = props.getProperty(TAG_SERVER_NAME);           
+            String host = props.getProperty(TAG_SERVER_NAME);
             int port = Integer.parseInt(props.getProperty(TAG_PORT_NUMBER));
-            int connectionRetries = Integer.parseInt(props.getProperty(TAG_CONNECTION_RETRIES,"10"));
             currentKeyspace = props.getProperty(TAG_DATABASE_NAME);
             username = props.getProperty(TAG_USER);
             String password = props.getProperty(TAG_PASSWORD);
             String version = props.getProperty(TAG_CQL_VERSION,DEFAULT_CQL_VERSION);
-            String primaryDc = props.getProperty(TAG_PRIMARY_DC,"");
-            String backupDc = props.getProperty(TAG_BACKUP_DC,"");
             connectionProps.setProperty(TAG_ACTIVE_CQL_VERSION, version);
             majorCqlVersion = getMajor(version);
             defaultConsistencyLevel = ConsistencyLevel.valueOf(props.getProperty(TAG_CONSISTENCY_LEVEL,ConsistencyLevel.ONE.name()));
-<<<<<<< HEAD
-            boolean connected=false;            
-            int retries=0;
-            // dealing with multiple hosts passed as seeds in the JDBC URL : jdbc:cassandra://lyn4e900.tlt--lyn4e901.tlt--lyn4e902.tlt:9160/fluks
-            // in this phase we get the list of all the nodes of the cluster
-            String currentHost ="";
-            while(!connected && retries<10){
-            	try{
-		            if(host.contains("--")){
-		            	hosts = new String[host.split("--").length];
-		            	int i=0;
-		            	for(String h:host.split("--")){
-		            		hosts[i]=h;
-		            		i++;
-		            	}
-		            }else{
-		            	hosts = new String[1];
-		            	hosts[0] = host;
-		            }
-		            
-		            Random rand = new Random();  
-		            
-		            currentHost = hosts[rand.nextInt( hosts.length)];
-		            logger.debug("Chosen seed : " + currentHost);
-		            socket = new TSocket(currentHost, port);
-		            transport = new TFramedTransport(socket);
-		            TProtocol protocol = new TBinaryProtocol(transport);
-		            client = new Cassandra.Client(protocol);
-		            socket.open();
-		            connected = true;
-            	}catch(Exception e){
-            		logger.error("Connexion impossible au serveur " + currentHost + " : " + e.toString());
-            		retries++;
-            	}
-	            
-            }
-=======
 
             createSocketWIthTransportAndClient(host, port);
->>>>>>> 9ac87c6c
             
             cluster = client.describe_cluster_name();
-            List<TokenRange> ring =null;
-            boolean gotRing=false;
-            try{
-            	ring = client.describe_ring(currentKeyspace);
-            	gotRing=true;
-            }catch(Exception e){
-            	logger.warn("Couldn't get ring description for keyspace " + currentKeyspace + "... trying to connect to first host");
-            }
-            if(gotRing){
-	            int i = 0;
-	            for(TokenRange range:ring){
-	            	List<EndpointDetails> endpoints = range.getEndpoint_details();
-	            	for(EndpointDetails endpoint:endpoints){
-	            		if(!primaryDc.equals("")){
-	            			if(backupDc.equals(endpoint.getDatacenter())){
-	            				hostListBackup.add(endpoint.getHost());
-	            			}
-	            			if(primaryDc.equals(endpoint.getDatacenter())){
-	            				hostListPrimary.add(endpoint.getHost());
-	            			}
-	            		}else{
-	            			hostListPrimary.add(endpoint.getHost());
-	            		}
-	            	}
-	            }
-	
-	            socket.close();
-	            transport.close();
-	                                    
-	            logger.debug("Primary : " + hostListPrimary);
-	            logger.debug("Backup : " + hostListBackup);
-	            connected = tryToConnect(hostListPrimary,port,version,password,connectionRetries);
-	            if(!connected){
-	            	connected = tryToConnect(hostListBackup,port,version,password,connectionRetries);
-	            }
-	            if(!connected){
-	            	throw new SQLNonTransientConnectionException("All connections attempt have failed. Please check your JDBC url and server status.");
-	            }
-            }else{
-            	hostListPrimary.add(hosts[0]);
-            	connected = tryToConnect(hostListPrimary,port,version,password,connectionRetries);
-            }
-<<<<<<< HEAD
+
+            if (username != null)
+            {
+                Map<String, String> credentials = new HashMap<String, String>();
+                credentials.put("username", username);
+                if (password != null) credentials.put("password", password);
+                AuthenticationRequest areq = new AuthenticationRequest(credentials);
+                client.login(areq);
+            }
             
-            
-            
-=======
-
->>>>>>> 9ac87c6c
+            if (majorCqlVersion > 2)
+            {
+                client.set_cql_version(version);
+            }
+
             decoder = new ColumnDecoder(client.describe_keyspaces());
                     
             if (currentKeyspace != null) 
@@ -301,9 +212,7 @@
             }
 
             Object[] args = {host, port,currentKeyspace,cluster,version, defaultConsistencyLevel.name()};
-            logger.debug("Connected to {}:{} in Cluster '{}' using Keyspace '{}', CQL version '{}' and Consistency level {}",args);
-            Calendar then = new GregorianCalendar();
-            logger.debug("Connection took " + (then.getTimeInMillis() - now.getTimeInMillis()) + "ms");                   
+            logger.debug("Connected to {}:{} in Cluster '{}' using Keyspace '{}', CQL version '{}' and Consistency level {}",args);                       
         }
         catch (InvalidRequestException e)
         {
@@ -313,17 +222,6 @@
         {
             throw new SQLNonTransientConnectionException(e);
         }
-<<<<<<< HEAD
-        /*catch (AuthenticationException e)
-        {
-            throw new SQLInvalidAuthorizationSpecException(e);
-        }
-        catch (AuthorizationException e)
-        {
-            throw new SQLInvalidAuthorizationSpecException(e);
-        }*/
-=======
->>>>>>> 9ac87c6c
     }
     
     private void createSocketWIthTransportAndClient(String host, int port) throws TException 
@@ -809,68 +707,5 @@
         builder.append(connectionProps);
         builder.append("]");
         return builder.toString();
-    }
-    
-    private boolean tryToConnect(TreeSet<String> hostList, int port, String version, String password, int nbRetries){
-    	// Attempt to connect to one of the hosts passed in the hostList argument
-    	try {
-    		if(hostList.size()==0){
-    			return false;
-    		}
-			String currentHost="";
-			boolean connected = false;
-			int retries=0;
-			while(!connected && retries<nbRetries){
-				try{		            		           
-			        Random rand = new Random();
-			        
-			        if(CassandraConnection.roundRobinIndex==null){
-			        	CassandraConnection.roundRobinIndex=rand.nextInt(hostList.size());
-			        }else{
-			        	CassandraConnection.roundRobinIndex++;
-			        }
-			        if (CassandraConnection.roundRobinIndex>=hostList.size()){
-			        	CassandraConnection.roundRobinIndex=0;
-			        }
-			        logger.debug("C* RR index = " + CassandraConnection.roundRobinIndex); 
-			        
-			        //currentHost = hostList.toArray(new String[hostList.size()])[rand.nextInt(hostList.size())];
-			        currentHost = hostList.toArray(new String[hostList.size()])[CassandraConnection.roundRobinIndex];
-			        
-					
-			        logger.debug("Retries " + retries + ": " + currentHost);
-			        socket = new TSocket(currentHost, port);
-			        transport = new TFramedTransport(socket);
-			        TProtocol protocol = new TBinaryProtocol(transport);
-			        client = new Cassandra.Client(protocol);
-			        socket.open();
-			        
-			        if (username != null)
-			        {
-			            Map<String, String> credentials = new HashMap<String, String>();
-			            credentials.put("username", username);
-			            if (password != null) credentials.put("password", password);
-			            AuthenticationRequest areq = new AuthenticationRequest(credentials);
-			            client.login(areq);
-			        }
-			        
-			        if (majorCqlVersion > 2)
-			        {
-			            client.set_cql_version(version);
-			        }
-			        connected = true;
-			        logger.debug("C* JDBC connected to : " + currentHost);
-				}catch(Exception e){
-					logger.error("Impossible to connect to " + currentHost + " : " + e.toString());
-					retries++;
-				}
-			    
-			}
-			return connected;
-		} catch (Exception e) {
-			// TODO Auto-generated catch block
-			e.printStackTrace();
-			return false;
-		}
-    }
+    }    
 }