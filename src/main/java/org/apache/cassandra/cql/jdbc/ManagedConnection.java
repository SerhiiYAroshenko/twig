/*
 * 
 * Licensed to the Apache Software Foundation (ASF) under one
 * or more contributor license agreements.  See the NOTICE file
 * distributed with this work for additional information
 * regarding copyright ownership.  The ASF licenses this file
 * to you under the Apache License, Version 2.0 (the
 * "License"); you may not use this file except in compliance
 * with the License.  You may obtain a copy of the License at
 * 
 *   http://www.apache.org/licenses/LICENSE-2.0
 * 
 * Unless required by applicable law or agreed to in writing,
 * software distributed under the License is distributed on an
 * "AS IS" BASIS, WITHOUT WARRANTIES OR CONDITIONS OF ANY
 * KIND, either express or implied.  See the License for the
 * specific language governing permissions and limitations
 * under the License.
 * 
 */
package org.apache.cassandra.cql.jdbc;

import java.sql.Connection;
import java.sql.DatabaseMetaData;
import java.sql.PreparedStatement;
import java.sql.SQLClientInfoException;
import java.sql.SQLException;
import java.sql.SQLFeatureNotSupportedException;
import java.sql.SQLNonTransientConnectionException;
import java.sql.SQLTimeoutException;
import java.sql.SQLWarning;
import java.sql.Statement;
import java.util.HashSet;
import java.util.Properties;
import java.util.Set;

import static org.apache.cassandra.cql.jdbc.Utils.NO_INTERFACE;
import static org.apache.cassandra.cql.jdbc.Utils.WAS_CLOSED_CON;

class ManagedConnection extends AbstractConnection implements Connection
{
	private PooledCassandraConnection pooledCassandraConnection;

	private CassandraConnection physicalConnection;

	private Set<Statement> statements = new HashSet<Statement>();

	ManagedConnection(PooledCassandraConnection pooledCassandraConnection)
	{
		this.pooledCassandraConnection = pooledCassandraConnection;
		this.physicalConnection = pooledCassandraConnection.getConnection();
	}

	private void checkNotClosed() throws SQLNonTransientConnectionException
	{
		if (isClosed())
		{
			throw new SQLNonTransientConnectionException(WAS_CLOSED_CON);
		}
	}

	@Override
	public boolean isClosed()
	{
		return physicalConnection == null;
	}

	@Override
	public synchronized void close() throws SQLException
	{
		for (Statement statement : statements)
		{
			if (!statement.isClosed())
			{
				statement.close();
			}
		}
		pooledCassandraConnection.connectionClosed();
		pooledCassandraConnection = null;
		physicalConnection = null;
	}

	@Override
	public <T> T unwrap(Class<T> iface) throws SQLException
	{
		throw new SQLFeatureNotSupportedException(String.format(NO_INTERFACE, iface.getSimpleName()));
	}

	@Override
	public boolean isWrapperFor(Class<?> iface) throws SQLException
	{
		return false;
	}

	@Override
	public Statement createStatement() throws SQLException
	{
		checkNotClosed();
		Statement statement = physicalConnection.createStatement();
		statements.add(statement);
		return statement;
	}

	@Override
	public Statement createStatement(int resultSetType, int resultSetConcurrency) throws SQLException
	{
		checkNotClosed();
		Statement statement = physicalConnection.createStatement(resultSetType, resultSetConcurrency);
		statements.add(statement);
		return statement;
	}

	@Override
	public Statement createStatement(int resultSetType, int resultSetConcurrency, int resultSetHoldability) throws SQLException
	{
		checkNotClosed();
		Statement statement = physicalConnection.createStatement(resultSetType, resultSetConcurrency, resultSetHoldability);
		statements.add(statement);
		return statement;
	}

	@Override
	public PreparedStatement prepareStatement(String cql) throws SQLException
	{
		checkNotClosed();
		ManagedPreparedStatement statement = pooledCassandraConnection.prepareStatement(this, cql);
		statements.add(statement);
		return statement;
	}

	@Override
	public PreparedStatement prepareStatement(String sql, int resultSetType, int resultSetConcurrency) throws SQLException
	{
		throw new SQLFeatureNotSupportedException(NOT_SUPPORTED);
	}

	@Override
	public PreparedStatement prepareStatement(String sql, int resultSetType, int resultSetConcurrency, int resultSetHoldability)
			throws SQLException
	{
		throw new SQLFeatureNotSupportedException(NOT_SUPPORTED);
	}

	@Override
	public boolean isValid(int timeout) throws SQLTimeoutException
	{
		return physicalConnection.isValid(timeout);
	}

	@Override
	public void setClientInfo(String name, String value) throws SQLClientInfoException
	{
		if (!isClosed())
		{
			physicalConnection.setClientInfo(name, value);
		}
	}

	@Override
	public void setClientInfo(Properties properties) throws SQLClientInfoException
	{
		if (!isClosed())
		{
			physicalConnection.setClientInfo(properties);
		}
	}

	// all following methods have the form
	// checkNotClosed-try-return/void-catch-notify-throw

	@Override
	public String nativeSQL(String sql) throws SQLException
	{
		checkNotClosed();
		try
		{
			return physicalConnection.nativeSQL(sql);
		}
		catch (SQLException sqlException)
		{
			pooledCassandraConnection.connectionErrorOccurred(sqlException);
			throw sqlException;
		}
	}

	@Override
	public void setAutoCommit(boolean autoCommit) throws SQLException
	{
		checkNotClosed();
		try
		{
			physicalConnection.setAutoCommit(autoCommit);
		}
		catch (SQLException sqlException)
		{
			pooledCassandraConnection.connectionErrorOccurred(sqlException);
			throw sqlException;
		}
	}

	@Override
	public boolean getAutoCommit() throws SQLException
	{
		checkNotClosed();
		try
		{
			return physicalConnection.getAutoCommit();
		}
		catch (SQLException sqlException)
		{
			pooledCassandraConnection.connectionErrorOccurred(sqlException);
			throw sqlException;
		}
	}

	@Override
	public void commit() throws SQLException
	{
		checkNotClosed();
		try
		{
			physicalConnection.commit();
		}
		catch (SQLException sqlException)
		{
			pooledCassandraConnection.connectionErrorOccurred(sqlException);
			throw sqlException;
		}
	}

	@Override
	public void rollback() throws SQLException
	{
		checkNotClosed();
		try
		{
			physicalConnection.rollback();
		}
		catch (SQLException sqlException)
		{
			pooledCassandraConnection.connectionErrorOccurred(sqlException);
			throw sqlException;
		}
	}

	@Override
	public DatabaseMetaData getMetaData() throws SQLException
	{
		checkNotClosed();
		try
		{
			return physicalConnection.getMetaData();
		}
		catch (SQLException sqlException)
		{
			pooledCassandraConnection.connectionErrorOccurred(sqlException);
			throw sqlException;
		}
	}

	@Override
	public void setReadOnly(boolean readOnly) throws SQLException
	{
		checkNotClosed();
		try
		{
			physicalConnection.setReadOnly(readOnly);
		}
		catch (SQLException sqlException)
		{
			pooledCassandraConnection.connectionErrorOccurred(sqlException);
			throw sqlException;
		}
	}

	@Override
	public boolean isReadOnly() throws SQLException
	{
		checkNotClosed();
		try
		{
			return physicalConnection.isReadOnly();
		}
		catch (SQLException sqlException)
		{
			pooledCassandraConnection.connectionErrorOccurred(sqlException);
			throw sqlException;
		}
	}

	@Override
	public void setCatalog(String catalog) throws SQLException
	{
		checkNotClosed();
		try
		{
			physicalConnection.setCatalog(catalog);
		}
		catch (SQLException sqlException)
		{
			pooledCassandraConnection.connectionErrorOccurred(sqlException);
			throw sqlException;
		}
	}

	@Override
	public String getCatalog() throws SQLException
	{
		checkNotClosed();
		try
		{
			return physicalConnection.getCatalog();
		}
		catch (SQLException sqlException)
		{
			pooledCassandraConnection.connectionErrorOccurred(sqlException);
			throw sqlException;
		}
	}

	@Override
	public void setTransactionIsolation(int level) throws SQLException
	{
		checkNotClosed();
		try
		{
			physicalConnection.setTransactionIsolation(level);
		}
		catch (SQLException sqlException)
		{
			pooledCassandraConnection.connectionErrorOccurred(sqlException);
			throw sqlException;
		}
	}

	@Override
	public int getTransactionIsolation() throws SQLException
	{
		checkNotClosed();
		try
		{
			return physicalConnection.getTransactionIsolation();
		}
		catch (SQLException sqlException)
		{
			pooledCassandraConnection.connectionErrorOccurred(sqlException);
			throw sqlException;
		}
	}

	@Override
	public SQLWarning getWarnings() throws SQLException
	{
		checkNotClosed();
		try
		{
			return physicalConnection.getWarnings();
		}
		catch (SQLException sqlException)
		{
			pooledCassandraConnection.connectionErrorOccurred(sqlException);
			throw sqlException;
		}
	}

	@Override
	public void clearWarnings() throws SQLException
	{
		checkNotClosed();
		try
		{
			physicalConnection.clearWarnings();
		}
		catch (SQLException sqlException)
		{
			pooledCassandraConnection.connectionErrorOccurred(sqlException);
			throw sqlException;
		}
	}

	@Override
	public void setHoldability(int holdability) throws SQLException
	{
		checkNotClosed();
		try
		{
			physicalConnection.setHoldability(holdability);
		}
		catch (SQLException sqlException)
		{
			pooledCassandraConnection.connectionErrorOccurred(sqlException);
			throw sqlException;
		}
	}

	@Override
	public int getHoldability() throws SQLException
	{
		checkNotClosed();
		try
		{
			return physicalConnection.getHoldability();
		}
		catch (SQLException sqlException)
		{
			pooledCassandraConnection.connectionErrorOccurred(sqlException);
			throw sqlException;
		}
	}

	@Override
	public String getClientInfo(String name) throws SQLException
	{
		checkNotClosed();
		try
		{
			return physicalConnection.getClientInfo(name);
		}
		catch (SQLException sqlException)
		{
			pooledCassandraConnection.connectionErrorOccurred(sqlException);
			throw sqlException;
		}
	}

	@Override
	public Properties getClientInfo() throws SQLException
	{
		checkNotClosed();
		try
		{
			return physicalConnection.getClientInfo();
		}
		catch (SQLException sqlException)
		{
			pooledCassandraConnection.connectionErrorOccurred(sqlException);
			throw sqlException;
		}
	}

	@Override
	public String getSchema() throws SQLException {
		// TODO Auto-generated method stub
		return null;
	}

	@Override
	public void setSchema(String arg0) throws SQLException {
		// TODO Auto-generated method stub
<<<<<<< HEAD
		
=======

>>>>>>> 9ac87c6c
	}
}<|MERGE_RESOLUTION|>--- conflicted
+++ resolved
@@ -447,10 +447,6 @@
 	@Override
 	public void setSchema(String arg0) throws SQLException {
 		// TODO Auto-generated method stub
-<<<<<<< HEAD
-		
-=======
-
->>>>>>> 9ac87c6c
+
 	}
 }