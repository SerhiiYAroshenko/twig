--- conflicted
+++ resolved
@@ -20,19 +20,8 @@
 
 package org.apache.cassandra.cql.jdbc;
 
-<<<<<<< HEAD
-import org.apache.cassandra.thrift.CqlPreparedResult;
-import org.apache.cassandra.thrift.CqlResult;
-import org.apache.cassandra.thrift.InvalidRequestException;
-import org.apache.cassandra.thrift.SchemaDisagreementException;
-import org.apache.cassandra.thrift.TimedOutException;
-import org.apache.cassandra.thrift.UnavailableException;
-import org.apache.cassandra.utils.ByteBufferUtil;
-import org.apache.thrift.TException;
-=======
 import com.datastax.driver.core.BoundStatement;
 import org.apache.cassandra.utils.ByteBufferUtil;
->>>>>>> 819dbe04
 import org.slf4j.Logger;
 import org.slf4j.LoggerFactory;
 
@@ -48,13 +37,7 @@
 import java.util.Set;
 
 import static org.apache.cassandra.cql.jdbc.Utils.NO_RESULTSET;
-<<<<<<< HEAD
-import static org.apache.cassandra.cql.jdbc.Utils.NO_SERVER;
 import static org.apache.cassandra.cql.jdbc.Utils.NO_UPDATE_COUNT;
-import static org.apache.cassandra.cql.jdbc.Utils.SCHEMA_MISMATCH;
-=======
-import static org.apache.cassandra.cql.jdbc.Utils.NO_UPDATE_COUNT;
->>>>>>> 819dbe04
 
 class CassandraPreparedStatement extends CassandraStatement implements PreparedStatement
 {
@@ -79,28 +62,6 @@
      * @throws SQLException  SQL error.
      */
     CassandraPreparedStatement(CassandraConnection con,
-<<<<<<< HEAD
-        String cql,
-        int rsType,
-        int rsConcurrency,
-        int rsHoldability
-        ) throws SQLException
-    {
-       super(con,cql,rsType,rsConcurrency,rsHoldability);
-       if (LOG.isTraceEnabled()) LOG.trace("CQL: " + this.cql);
-       try
-       {
-    	   createPreparedResult();
-       }
-       catch (InvalidRequestException e)
-       {
-           throw new SQLSyntaxErrorException(e);
-       }
-       catch (TException e)
-       {
-           throw new SQLNonTransientConnectionException(e);
-       }
-=======
                                String cql,
                                int rsType,
                                int rsConcurrency,
@@ -114,22 +75,8 @@
         preparedStatement = con.prepare(cql);
         boundStatement = new BoundStatement(preparedStatement);
 
->>>>>>> 819dbe04
     }
     
-    void createPreparedResult() throws InvalidRequestException, TException
-    {
-	    CqlPreparedResult result = connection.prepare(cql);
-	
-	    itemId = result.itemId;
-	    count = result.count;
-	}
-
-    int getItemId() 
-	{
-		return itemId;
-	}
-
     String getCql()
     {
         return cql;
@@ -146,52 +93,6 @@
         connection = null;
     }
 
-<<<<<<< HEAD
-    private void doExecute() throws SQLException
-    {
-        if (LOG.isTraceEnabled()) LOG.trace("CQL: " + cql);
-        try
-        {
-            resetResults();
-            CqlResult result = connection.execute(this, getBindValues(), consistencyLevel);
-
-            switch (result.getType())
-            {
-                case ROWS:
-                    currentResultSet = new CassandraResultSet(this, result);
-                    break;
-                case INT:
-                    updateCount = result.getNum();
-                    break;
-                case VOID:
-                    updateCount = 0;
-                    break;
-            }
-        }
-        catch (InvalidRequestException e)
-        {
-            throw new SQLSyntaxErrorException(e.getWhy() + "\n'" + cql + "'", e);
-        }
-        catch (UnavailableException e)
-        {
-            throw new SQLNonTransientConnectionException(NO_SERVER, e);
-        }
-        catch (TimedOutException e)
-        {
-            throw new SQLTransientConnectionException(e);
-        }
-        catch (SchemaDisagreementException e)
-        {
-            throw new SQLRecoverableException(SCHEMA_MISMATCH);
-        }
-        catch (TException e)
-        {
-            throw new SQLNonTransientConnectionException(e);
-        }
-    }
-
-=======
->>>>>>> 819dbe04
     public void addBatch() throws SQLException
     {
         throw new SQLFeatureNotSupportedException(NOT_SUPPORTED);
@@ -357,36 +258,7 @@
 
     public void setObject(int parameterIndex, Object object) throws SQLException
     {
-<<<<<<< HEAD
-    	int targetSqlType = Types.VARCHAR; // For now all objects are default to String type
-    	if (object instanceof Float)
-    	{
-    		targetSqlType = Types.FLOAT;
-    	}
-    	else if (object instanceof Double)
-    	{
-    		targetSqlType = Types.DOUBLE;
-    	}
-    	else if (object instanceof Integer)
-    	{
-    		targetSqlType = Types.INTEGER;
-    	}
-    	else if (object instanceof Long || object instanceof BigInteger)
-    	{
-    		targetSqlType = Types.BIGINT;
-    	}
-    	else if (object instanceof Boolean)
-    	{
-    		targetSqlType = Types.BOOLEAN;
-    	}
-    	else if (object instanceof Date || object instanceof java.util.Date)
-    	{
-    		targetSqlType = Types.TIMESTAMP;
-    	}
-        setObject(parameterIndex, object, targetSqlType);
-=======
         setObject(parameterIndex, object, Types.JAVA_OBJECT, 0);
->>>>>>> 819dbe04
     }
 
     public void setObject(int parameterIndex, Object object, int targetSqlType) throws SQLException
@@ -407,9 +279,6 @@
     {
         checkNotClosed();
 
-<<<<<<< HEAD
-        if (variable == null) throw new SQLNonTransientException("Problem mapping object:"+(object != null ? object.getClass() : null)+" to JDBC Type:"+targetSqlType);
-=======
         if (object instanceof Set) {
             boundStatement.setSet(parameterIndex - 1, (Set)object);
         } else if (object instanceof Map) {
@@ -440,7 +309,6 @@
             throw new SQLException("Object Type Not Supported: " + object.getClass());
         }
     }
->>>>>>> 819dbe04
 
     @Override
     public void setBlob(int parameterIndex, InputStream inputStream) throws SQLException {
